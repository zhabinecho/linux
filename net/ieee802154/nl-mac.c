/*
 * Netlink interface for IEEE 802.15.4 stack
 *
 * Copyright 2007, 2008 Siemens AG
 *
 * This program is free software; you can redistribute it and/or modify
 * it under the terms of the GNU General Public License version 2
 * as published by the Free Software Foundation.
 *
 * This program is distributed in the hope that it will be useful,
 * but WITHOUT ANY WARRANTY; without even the implied warranty of
 * MERCHANTABILITY or FITNESS FOR A PARTICULAR PURPOSE.  See the
 * GNU General Public License for more details.
 *
 * Written by:
 * Sergey Lapin <slapin@ossfans.org>
 * Dmitry Eremin-Solenikov <dbaryshkov@gmail.com>
 * Maxim Osipov <maxim.osipov@siemens.com>
 */

#include <linux/gfp.h>
#include <linux/kernel.h>
#include <linux/if_arp.h>
#include <linux/netdevice.h>
#include <linux/ieee802154.h>
#include <net/netlink.h>
#include <net/genetlink.h>
#include <net/sock.h>
#include <linux/nl802154.h>
#include <linux/export.h>
#include <net/af_ieee802154.h>
#include <net/ieee802154_netdev.h>
#include <net/cfg802154.h>

#include "ieee802154.h"

static int nla_put_hwaddr(struct sk_buff *msg, int type, __le64 hwaddr)
{
	return nla_put_u64(msg, type, swab64((__force u64)hwaddr));
}

static __le64 nla_get_hwaddr(const struct nlattr *nla)
{
	return ieee802154_devaddr_from_raw(nla_data(nla));
}

static int nla_put_shortaddr(struct sk_buff *msg, int type, __le16 addr)
{
	return nla_put_u16(msg, type, le16_to_cpu(addr));
}

static __le16 nla_get_shortaddr(const struct nlattr *nla)
{
	return cpu_to_le16(nla_get_u16(nla));
}

static int ieee802154_nl_start_confirm(struct net_device *dev, u8 status)
{
	struct sk_buff *msg;

	pr_debug("%s\n", __func__);

	msg = ieee802154_nl_create(0, IEEE802154_START_CONF);
	if (!msg)
		return -ENOBUFS;

	if (nla_put_string(msg, IEEE802154_ATTR_DEV_NAME, dev->name) ||
	    nla_put_u32(msg, IEEE802154_ATTR_DEV_INDEX, dev->ifindex) ||
	    nla_put(msg, IEEE802154_ATTR_HW_ADDR, IEEE802154_ADDR_LEN,
		    dev->dev_addr) ||
	    nla_put_u8(msg, IEEE802154_ATTR_STATUS, status))
		goto nla_put_failure;
	return ieee802154_nl_mcast(msg, IEEE802154_COORD_MCGRP);

nla_put_failure:
	nlmsg_free(msg);
	return -ENOBUFS;
}
EXPORT_SYMBOL(ieee802154_nl_start_confirm);

static int ieee802154_nl_fill_iface(struct sk_buff *msg, u32 portid,
				    u32 seq, int flags, struct net_device *dev)
{
	void *hdr;
	struct wpan_phy *phy;
	struct ieee802154_mlme_ops *ops;
	__le16 short_addr, pan_id;

	pr_debug("%s\n", __func__);

	hdr = genlmsg_put(msg, 0, seq, &nl802154_family, flags,
			  IEEE802154_LIST_IFACE);
	if (!hdr)
		goto out;

	ops = ieee802154_mlme_ops(dev);
	phy = dev->ieee802154_ptr->wpan_phy;
	BUG_ON(!phy);
	get_device(&phy->dev);

	short_addr = ops->get_short_addr(dev);
	pan_id = ops->get_pan_id(dev);

	if (nla_put_string(msg, IEEE802154_ATTR_DEV_NAME, dev->name) ||
	    nla_put_string(msg, IEEE802154_ATTR_PHY_NAME, wpan_phy_name(phy)) ||
	    nla_put_u32(msg, IEEE802154_ATTR_DEV_INDEX, dev->ifindex) ||
	    nla_put(msg, IEEE802154_ATTR_HW_ADDR, IEEE802154_ADDR_LEN,
		    dev->dev_addr) ||
	    nla_put_shortaddr(msg, IEEE802154_ATTR_SHORT_ADDR, short_addr) ||
	    nla_put_shortaddr(msg, IEEE802154_ATTR_PAN_ID, pan_id))
		goto nla_put_failure;

	if (ops->get_mac_params) {
		struct ieee802154_mac_params params;

		rtnl_lock();
		ops->get_mac_params(dev, &params);
		rtnl_unlock();

		if (nla_put_s8(msg, IEEE802154_ATTR_TXPOWER,
			       params.transmit_power) ||
		    nla_put_u8(msg, IEEE802154_ATTR_LBT_ENABLED, params.lbt) ||
		    nla_put_u8(msg, IEEE802154_ATTR_CCA_MODE,
			       params.cca_mode) ||
		    nla_put_s32(msg, IEEE802154_ATTR_CCA_ED_LEVEL,
				params.cca_ed_level) ||
		    nla_put_u8(msg, IEEE802154_ATTR_CSMA_RETRIES,
			       params.csma_retries) ||
		    nla_put_u8(msg, IEEE802154_ATTR_CSMA_MIN_BE,
			       params.min_be) ||
		    nla_put_u8(msg, IEEE802154_ATTR_CSMA_MAX_BE,
			       params.max_be) ||
		    nla_put_s8(msg, IEEE802154_ATTR_FRAME_RETRIES,
			       params.frame_retries))
			goto nla_put_failure;
	}

	wpan_phy_put(phy);
	return genlmsg_end(msg, hdr);

nla_put_failure:
	wpan_phy_put(phy);
	genlmsg_cancel(msg, hdr);
out:
	return -EMSGSIZE;
}

/* Requests from userspace */
static struct net_device *ieee802154_nl_get_dev(struct genl_info *info)
{
	struct net_device *dev;

	if (info->attrs[IEEE802154_ATTR_DEV_NAME]) {
		char name[IFNAMSIZ + 1];

		nla_strlcpy(name, info->attrs[IEEE802154_ATTR_DEV_NAME],
			    sizeof(name));
		dev = dev_get_by_name(&init_net, name);
	} else if (info->attrs[IEEE802154_ATTR_DEV_INDEX]) {
		dev = dev_get_by_index(&init_net,
			nla_get_u32(info->attrs[IEEE802154_ATTR_DEV_INDEX]));
	} else {
		return NULL;
	}

	if (!dev)
		return NULL;

	/* Check on mtu is currently a hacked solution because lowpan
	 * and wpan have the same ARPHRD type.
	 */
	if (dev->type != ARPHRD_IEEE802154 || dev->mtu != IEEE802154_MTU) {
		dev_put(dev);
		return NULL;
	}

	return dev;
}

int ieee802154_associate_req(struct sk_buff *skb, struct genl_info *info)
{
	struct net_device *dev;
	struct ieee802154_addr addr;
	u8 page;
	int ret = -EOPNOTSUPP;

	if (!info->attrs[IEEE802154_ATTR_CHANNEL] ||
	    !info->attrs[IEEE802154_ATTR_COORD_PAN_ID] ||
	    (!info->attrs[IEEE802154_ATTR_COORD_HW_ADDR] &&
		!info->attrs[IEEE802154_ATTR_COORD_SHORT_ADDR]) ||
	    !info->attrs[IEEE802154_ATTR_CAPABILITY])
		return -EINVAL;

	dev = ieee802154_nl_get_dev(info);
	if (!dev)
		return -ENODEV;
	if (!ieee802154_mlme_ops(dev)->assoc_req)
		goto out;

	if (info->attrs[IEEE802154_ATTR_COORD_HW_ADDR]) {
		addr.mode = IEEE802154_ADDR_LONG;
		addr.extended_addr = nla_get_hwaddr(
				info->attrs[IEEE802154_ATTR_COORD_HW_ADDR]);
	} else {
		addr.mode = IEEE802154_ADDR_SHORT;
		addr.short_addr = nla_get_shortaddr(
				info->attrs[IEEE802154_ATTR_COORD_SHORT_ADDR]);
	}
	addr.pan_id = nla_get_shortaddr(
			info->attrs[IEEE802154_ATTR_COORD_PAN_ID]);

	if (info->attrs[IEEE802154_ATTR_PAGE])
		page = nla_get_u8(info->attrs[IEEE802154_ATTR_PAGE]);
	else
		page = 0;

	ret = ieee802154_mlme_ops(dev)->assoc_req(dev, &addr,
			nla_get_u8(info->attrs[IEEE802154_ATTR_CHANNEL]),
			page,
			nla_get_u8(info->attrs[IEEE802154_ATTR_CAPABILITY]));

out:
	dev_put(dev);
	return ret;
}

int ieee802154_associate_resp(struct sk_buff *skb, struct genl_info *info)
{
	struct net_device *dev;
	struct ieee802154_addr addr;
	int ret = -EOPNOTSUPP;

	if (!info->attrs[IEEE802154_ATTR_STATUS] ||
	    !info->attrs[IEEE802154_ATTR_DEST_HW_ADDR] ||
	    !info->attrs[IEEE802154_ATTR_DEST_SHORT_ADDR])
		return -EINVAL;

	dev = ieee802154_nl_get_dev(info);
	if (!dev)
		return -ENODEV;
	if (!ieee802154_mlme_ops(dev)->assoc_resp)
		goto out;

	addr.mode = IEEE802154_ADDR_LONG;
	addr.extended_addr = nla_get_hwaddr(
			info->attrs[IEEE802154_ATTR_DEST_HW_ADDR]);
	addr.pan_id = ieee802154_mlme_ops(dev)->get_pan_id(dev);

	ret = ieee802154_mlme_ops(dev)->assoc_resp(dev, &addr,
		nla_get_shortaddr(info->attrs[IEEE802154_ATTR_DEST_SHORT_ADDR]),
		nla_get_u8(info->attrs[IEEE802154_ATTR_STATUS]));

out:
	dev_put(dev);
	return ret;
}

int ieee802154_disassociate_req(struct sk_buff *skb, struct genl_info *info)
{
	struct net_device *dev;
	struct ieee802154_addr addr;
	int ret = -EOPNOTSUPP;

	if ((!info->attrs[IEEE802154_ATTR_DEST_HW_ADDR] &&
	    !info->attrs[IEEE802154_ATTR_DEST_SHORT_ADDR]) ||
	    !info->attrs[IEEE802154_ATTR_REASON])
		return -EINVAL;

	dev = ieee802154_nl_get_dev(info);
	if (!dev)
		return -ENODEV;
	if (!ieee802154_mlme_ops(dev)->disassoc_req)
		goto out;

	if (info->attrs[IEEE802154_ATTR_DEST_HW_ADDR]) {
		addr.mode = IEEE802154_ADDR_LONG;
		addr.extended_addr = nla_get_hwaddr(
				info->attrs[IEEE802154_ATTR_DEST_HW_ADDR]);
	} else {
		addr.mode = IEEE802154_ADDR_SHORT;
		addr.short_addr = nla_get_shortaddr(
				info->attrs[IEEE802154_ATTR_DEST_SHORT_ADDR]);
	}
	addr.pan_id = ieee802154_mlme_ops(dev)->get_pan_id(dev);

	ret = ieee802154_mlme_ops(dev)->disassoc_req(dev, &addr,
			nla_get_u8(info->attrs[IEEE802154_ATTR_REASON]));

out:
	dev_put(dev);
	return ret;
}

/* PANid, channel, beacon_order = 15, superframe_order = 15,
 * PAN_coordinator, battery_life_extension = 0,
 * coord_realignment = 0, security_enable = 0
*/
int ieee802154_start_req(struct sk_buff *skb, struct genl_info *info)
{
	struct net_device *dev;
	struct ieee802154_addr addr;

	u8 channel, bcn_ord, sf_ord;
	u8 page;
	int pan_coord, blx, coord_realign;
	int ret = -EBUSY;

	if (!info->attrs[IEEE802154_ATTR_COORD_PAN_ID] ||
	    !info->attrs[IEEE802154_ATTR_COORD_SHORT_ADDR] ||
	    !info->attrs[IEEE802154_ATTR_CHANNEL] ||
	    !info->attrs[IEEE802154_ATTR_BCN_ORD] ||
	    !info->attrs[IEEE802154_ATTR_SF_ORD] ||
	    !info->attrs[IEEE802154_ATTR_PAN_COORD] ||
	    !info->attrs[IEEE802154_ATTR_BAT_EXT] ||
	    !info->attrs[IEEE802154_ATTR_COORD_REALIGN]
	 )
		return -EINVAL;

	dev = ieee802154_nl_get_dev(info);
	if (!dev)
		return -ENODEV;

	if (netif_running(dev))
<<<<<<< HEAD
		goto out;

	if (!ieee802154_mlme_ops(dev)->start_req) {
		ret = -EOPNOTSUPP;
=======
>>>>>>> 81c41260
		goto out;
	}

	if (!ieee802154_mlme_ops(dev)->start_req) {
		ret = -EOPNOTSUPP;
		goto out;
	}

	addr.mode = IEEE802154_ADDR_SHORT;
	addr.short_addr = nla_get_shortaddr(
			info->attrs[IEEE802154_ATTR_COORD_SHORT_ADDR]);
	addr.pan_id = nla_get_shortaddr(
			info->attrs[IEEE802154_ATTR_COORD_PAN_ID]);

	channel = nla_get_u8(info->attrs[IEEE802154_ATTR_CHANNEL]);
	bcn_ord = nla_get_u8(info->attrs[IEEE802154_ATTR_BCN_ORD]);
	sf_ord = nla_get_u8(info->attrs[IEEE802154_ATTR_SF_ORD]);
	pan_coord = nla_get_u8(info->attrs[IEEE802154_ATTR_PAN_COORD]);
	blx = nla_get_u8(info->attrs[IEEE802154_ATTR_BAT_EXT]);
	coord_realign = nla_get_u8(info->attrs[IEEE802154_ATTR_COORD_REALIGN]);

	if (info->attrs[IEEE802154_ATTR_PAGE])
		page = nla_get_u8(info->attrs[IEEE802154_ATTR_PAGE]);
	else
		page = 0;

	if (addr.short_addr == cpu_to_le16(IEEE802154_ADDR_BROADCAST)) {
		ieee802154_nl_start_confirm(dev, IEEE802154_NO_SHORT_ADDRESS);
		dev_put(dev);
		return -EINVAL;
	}

	rtnl_lock();
	ret = ieee802154_mlme_ops(dev)->start_req(dev, &addr, channel, page,
		bcn_ord, sf_ord, pan_coord, blx, coord_realign);
	rtnl_unlock();

	/* FIXME: add validation for unused parameters to be sane
	 * for SoftMAC
	 */
	ieee802154_nl_start_confirm(dev, IEEE802154_SUCCESS);

out:
	dev_put(dev);
	return ret;
}

int ieee802154_scan_req(struct sk_buff *skb, struct genl_info *info)
{
	struct net_device *dev;
	int ret = -EOPNOTSUPP;
	u8 type;
	u32 channels;
	u8 duration;
	u8 page;

	if (!info->attrs[IEEE802154_ATTR_SCAN_TYPE] ||
	    !info->attrs[IEEE802154_ATTR_CHANNELS] ||
	    !info->attrs[IEEE802154_ATTR_DURATION])
		return -EINVAL;

	dev = ieee802154_nl_get_dev(info);
	if (!dev)
		return -ENODEV;
	if (!ieee802154_mlme_ops(dev)->scan_req)
		goto out;

	type = nla_get_u8(info->attrs[IEEE802154_ATTR_SCAN_TYPE]);
	channels = nla_get_u32(info->attrs[IEEE802154_ATTR_CHANNELS]);
	duration = nla_get_u8(info->attrs[IEEE802154_ATTR_DURATION]);

	if (info->attrs[IEEE802154_ATTR_PAGE])
		page = nla_get_u8(info->attrs[IEEE802154_ATTR_PAGE]);
	else
		page = 0;

	ret = ieee802154_mlme_ops(dev)->scan_req(dev, type, channels,
						 page, duration);

out:
	dev_put(dev);
	return ret;
}

int ieee802154_list_iface(struct sk_buff *skb, struct genl_info *info)
{
	/* Request for interface name, index, type, IEEE address,
	 * PAN Id, short address
	 */
	struct sk_buff *msg;
	struct net_device *dev = NULL;
	int rc = -ENOBUFS;

	pr_debug("%s\n", __func__);

	dev = ieee802154_nl_get_dev(info);
	if (!dev)
		return -ENODEV;

	msg = nlmsg_new(NLMSG_DEFAULT_SIZE, GFP_KERNEL);
	if (!msg)
		goto out_dev;

	rc = ieee802154_nl_fill_iface(msg, info->snd_portid, info->snd_seq,
				      0, dev);
	if (rc < 0)
		goto out_free;

	dev_put(dev);

	return genlmsg_reply(msg, info);
out_free:
	nlmsg_free(msg);
out_dev:
	dev_put(dev);
	return rc;
}

int ieee802154_dump_iface(struct sk_buff *skb, struct netlink_callback *cb)
{
	struct net *net = sock_net(skb->sk);
	struct net_device *dev;
	int idx;
	int s_idx = cb->args[0];

	pr_debug("%s\n", __func__);

	idx = 0;
	for_each_netdev(net, dev) {
		/* Check on mtu is currently a hacked solution because lowpan
		 * and wpan have the same ARPHRD type.
		 */
		if (idx < s_idx || dev->type != ARPHRD_IEEE802154 ||
		    dev->mtu != IEEE802154_MTU)
			goto cont;

		if (ieee802154_nl_fill_iface(skb, NETLINK_CB(cb->skb).portid,
					     cb->nlh->nlmsg_seq,
					     NLM_F_MULTI, dev) < 0)
			break;
cont:
		idx++;
	}
	cb->args[0] = idx;

	return skb->len;
}

int ieee802154_set_macparams(struct sk_buff *skb, struct genl_info *info)
{
	struct net_device *dev = NULL;
	struct ieee802154_mlme_ops *ops;
	struct ieee802154_mac_params params;
	struct wpan_phy *phy;
	int rc = -EINVAL;

	pr_debug("%s\n", __func__);

	dev = ieee802154_nl_get_dev(info);
	if (!dev)
		return -ENODEV;

	ops = ieee802154_mlme_ops(dev);

	if (!ops->get_mac_params || !ops->set_mac_params) {
		rc = -EOPNOTSUPP;
		goto out;
	}

	if (netif_running(dev)) {
		rc = -EBUSY;
		goto out;
	}

	if (!info->attrs[IEEE802154_ATTR_LBT_ENABLED] &&
	    !info->attrs[IEEE802154_ATTR_CCA_MODE] &&
	    !info->attrs[IEEE802154_ATTR_CCA_ED_LEVEL] &&
	    !info->attrs[IEEE802154_ATTR_CSMA_RETRIES] &&
	    !info->attrs[IEEE802154_ATTR_CSMA_MIN_BE] &&
	    !info->attrs[IEEE802154_ATTR_CSMA_MAX_BE] &&
	    !info->attrs[IEEE802154_ATTR_FRAME_RETRIES])
		goto out;

	phy = dev->ieee802154_ptr->wpan_phy;
	get_device(&phy->dev);

	rtnl_lock();
	ops->get_mac_params(dev, &params);

	if (info->attrs[IEEE802154_ATTR_TXPOWER])
		params.transmit_power = nla_get_s8(info->attrs[IEEE802154_ATTR_TXPOWER]);

	if (info->attrs[IEEE802154_ATTR_LBT_ENABLED])
		params.lbt = nla_get_u8(info->attrs[IEEE802154_ATTR_LBT_ENABLED]);

	if (info->attrs[IEEE802154_ATTR_CCA_MODE])
		params.cca_mode = nla_get_u8(info->attrs[IEEE802154_ATTR_CCA_MODE]);

	if (info->attrs[IEEE802154_ATTR_CCA_ED_LEVEL])
		params.cca_ed_level = nla_get_s32(info->attrs[IEEE802154_ATTR_CCA_ED_LEVEL]);

	if (info->attrs[IEEE802154_ATTR_CSMA_RETRIES])
		params.csma_retries = nla_get_u8(info->attrs[IEEE802154_ATTR_CSMA_RETRIES]);

	if (info->attrs[IEEE802154_ATTR_CSMA_MIN_BE])
		params.min_be = nla_get_u8(info->attrs[IEEE802154_ATTR_CSMA_MIN_BE]);

	if (info->attrs[IEEE802154_ATTR_CSMA_MAX_BE])
		params.max_be = nla_get_u8(info->attrs[IEEE802154_ATTR_CSMA_MAX_BE]);

	if (info->attrs[IEEE802154_ATTR_FRAME_RETRIES])
		params.frame_retries = nla_get_s8(info->attrs[IEEE802154_ATTR_FRAME_RETRIES]);

	rc = ops->set_mac_params(dev, &params);
	rtnl_unlock();

	wpan_phy_put(phy);
	dev_put(dev);

	return 0;

out:
	dev_put(dev);
	return rc;
}

static int
ieee802154_llsec_parse_key_id(struct genl_info *info,
			      struct ieee802154_llsec_key_id *desc)
{
	memset(desc, 0, sizeof(*desc));

	if (!info->attrs[IEEE802154_ATTR_LLSEC_KEY_MODE])
		return -EINVAL;

	desc->mode = nla_get_u8(info->attrs[IEEE802154_ATTR_LLSEC_KEY_MODE]);

	if (desc->mode == IEEE802154_SCF_KEY_IMPLICIT) {
		if (!info->attrs[IEEE802154_ATTR_PAN_ID] &&
		    !(info->attrs[IEEE802154_ATTR_SHORT_ADDR] ||
		      info->attrs[IEEE802154_ATTR_HW_ADDR]))
			return -EINVAL;

		desc->device_addr.pan_id = nla_get_shortaddr(info->attrs[IEEE802154_ATTR_PAN_ID]);

		if (info->attrs[IEEE802154_ATTR_SHORT_ADDR]) {
			desc->device_addr.mode = IEEE802154_ADDR_SHORT;
			desc->device_addr.short_addr = nla_get_shortaddr(info->attrs[IEEE802154_ATTR_SHORT_ADDR]);
		} else {
			desc->device_addr.mode = IEEE802154_ADDR_LONG;
			desc->device_addr.extended_addr = nla_get_hwaddr(info->attrs[IEEE802154_ATTR_HW_ADDR]);
		}
	}

	if (desc->mode != IEEE802154_SCF_KEY_IMPLICIT &&
	    !info->attrs[IEEE802154_ATTR_LLSEC_KEY_ID])
		return -EINVAL;

	if (desc->mode == IEEE802154_SCF_KEY_SHORT_INDEX &&
	    !info->attrs[IEEE802154_ATTR_LLSEC_KEY_SOURCE_SHORT])
		return -EINVAL;

	if (desc->mode == IEEE802154_SCF_KEY_HW_INDEX &&
	    !info->attrs[IEEE802154_ATTR_LLSEC_KEY_SOURCE_EXTENDED])
		return -EINVAL;

	if (desc->mode != IEEE802154_SCF_KEY_IMPLICIT)
		desc->id = nla_get_u8(info->attrs[IEEE802154_ATTR_LLSEC_KEY_ID]);

	switch (desc->mode) {
	case IEEE802154_SCF_KEY_SHORT_INDEX:
	{
		u32 source = nla_get_u32(info->attrs[IEEE802154_ATTR_LLSEC_KEY_SOURCE_SHORT]);

		desc->short_source = cpu_to_le32(source);
		break;
	}
	case IEEE802154_SCF_KEY_HW_INDEX:
		desc->extended_source = nla_get_hwaddr(info->attrs[IEEE802154_ATTR_LLSEC_KEY_SOURCE_EXTENDED]);
		break;
	}

	return 0;
}

static int
ieee802154_llsec_fill_key_id(struct sk_buff *msg,
			     const struct ieee802154_llsec_key_id *desc)
{
	if (nla_put_u8(msg, IEEE802154_ATTR_LLSEC_KEY_MODE, desc->mode))
		return -EMSGSIZE;

	if (desc->mode == IEEE802154_SCF_KEY_IMPLICIT) {
		if (nla_put_shortaddr(msg, IEEE802154_ATTR_PAN_ID,
				      desc->device_addr.pan_id))
			return -EMSGSIZE;

		if (desc->device_addr.mode == IEEE802154_ADDR_SHORT &&
		    nla_put_shortaddr(msg, IEEE802154_ATTR_SHORT_ADDR,
				      desc->device_addr.short_addr))
			return -EMSGSIZE;

		if (desc->device_addr.mode == IEEE802154_ADDR_LONG &&
		    nla_put_hwaddr(msg, IEEE802154_ATTR_HW_ADDR,
				   desc->device_addr.extended_addr))
			return -EMSGSIZE;
	}

	if (desc->mode != IEEE802154_SCF_KEY_IMPLICIT &&
	    nla_put_u8(msg, IEEE802154_ATTR_LLSEC_KEY_ID, desc->id))
		return -EMSGSIZE;

	if (desc->mode == IEEE802154_SCF_KEY_SHORT_INDEX &&
	    nla_put_u32(msg, IEEE802154_ATTR_LLSEC_KEY_SOURCE_SHORT,
			le32_to_cpu(desc->short_source)))
		return -EMSGSIZE;

	if (desc->mode == IEEE802154_SCF_KEY_HW_INDEX &&
	    nla_put_hwaddr(msg, IEEE802154_ATTR_LLSEC_KEY_SOURCE_EXTENDED,
			   desc->extended_source))
		return -EMSGSIZE;

	return 0;
}

int ieee802154_llsec_getparams(struct sk_buff *skb, struct genl_info *info)
{
	struct sk_buff *msg;
	struct net_device *dev = NULL;
	int rc = -ENOBUFS;
	struct ieee802154_mlme_ops *ops;
	void *hdr;
	struct ieee802154_llsec_params params;

	pr_debug("%s\n", __func__);

	dev = ieee802154_nl_get_dev(info);
	if (!dev)
		return -ENODEV;

	ops = ieee802154_mlme_ops(dev);
	if (!ops->llsec) {
		rc = -EOPNOTSUPP;
		goto out_dev;
	}

	msg = nlmsg_new(NLMSG_DEFAULT_SIZE, GFP_KERNEL);
	if (!msg)
		goto out_dev;

	hdr = genlmsg_put(msg, 0, info->snd_seq, &nl802154_family, 0,
			  IEEE802154_LLSEC_GETPARAMS);
	if (!hdr)
		goto out_free;

	rc = ops->llsec->get_params(dev, &params);
	if (rc < 0)
		goto out_free;

	if (nla_put_string(msg, IEEE802154_ATTR_DEV_NAME, dev->name) ||
	    nla_put_u32(msg, IEEE802154_ATTR_DEV_INDEX, dev->ifindex) ||
	    nla_put_u8(msg, IEEE802154_ATTR_LLSEC_ENABLED, params.enabled) ||
	    nla_put_u8(msg, IEEE802154_ATTR_LLSEC_SECLEVEL, params.out_level) ||
	    nla_put_u32(msg, IEEE802154_ATTR_LLSEC_FRAME_COUNTER,
			be32_to_cpu(params.frame_counter)) ||
	    ieee802154_llsec_fill_key_id(msg, &params.out_key))
		goto out_free;

	dev_put(dev);

	return ieee802154_nl_reply(msg, info);
out_free:
	nlmsg_free(msg);
out_dev:
	dev_put(dev);
	return rc;
}

int ieee802154_llsec_setparams(struct sk_buff *skb, struct genl_info *info)
{
	struct net_device *dev = NULL;
	int rc = -EINVAL;
	struct ieee802154_mlme_ops *ops;
	struct ieee802154_llsec_params params;
	int changed = 0;

	pr_debug("%s\n", __func__);

	dev = ieee802154_nl_get_dev(info);
	if (!dev)
		return -ENODEV;

	if (!info->attrs[IEEE802154_ATTR_LLSEC_ENABLED] &&
	    !info->attrs[IEEE802154_ATTR_LLSEC_KEY_MODE] &&
	    !info->attrs[IEEE802154_ATTR_LLSEC_SECLEVEL])
		goto out;

	ops = ieee802154_mlme_ops(dev);
	if (!ops->llsec) {
		rc = -EOPNOTSUPP;
		goto out;
	}

	if (info->attrs[IEEE802154_ATTR_LLSEC_SECLEVEL] &&
	    nla_get_u8(info->attrs[IEEE802154_ATTR_LLSEC_SECLEVEL]) > 7)
		goto out;

	if (info->attrs[IEEE802154_ATTR_LLSEC_ENABLED]) {
		params.enabled = nla_get_u8(info->attrs[IEEE802154_ATTR_LLSEC_ENABLED]);
		changed |= IEEE802154_LLSEC_PARAM_ENABLED;
	}

	if (info->attrs[IEEE802154_ATTR_LLSEC_KEY_MODE]) {
		if (ieee802154_llsec_parse_key_id(info, &params.out_key))
			goto out;

		changed |= IEEE802154_LLSEC_PARAM_OUT_KEY;
	}

	if (info->attrs[IEEE802154_ATTR_LLSEC_SECLEVEL]) {
		params.out_level = nla_get_u8(info->attrs[IEEE802154_ATTR_LLSEC_SECLEVEL]);
		changed |= IEEE802154_LLSEC_PARAM_OUT_LEVEL;
	}

	if (info->attrs[IEEE802154_ATTR_LLSEC_FRAME_COUNTER]) {
		u32 fc = nla_get_u32(info->attrs[IEEE802154_ATTR_LLSEC_FRAME_COUNTER]);

		params.frame_counter = cpu_to_be32(fc);
		changed |= IEEE802154_LLSEC_PARAM_FRAME_COUNTER;
	}

	rc = ops->llsec->set_params(dev, &params, changed);

	dev_put(dev);

	return rc;
out:
	dev_put(dev);
	return rc;
}

struct llsec_dump_data {
	struct sk_buff *skb;
	int s_idx, s_idx2;
	int portid;
	int nlmsg_seq;
	struct net_device *dev;
	struct ieee802154_mlme_ops *ops;
	struct ieee802154_llsec_table *table;
};

static int
ieee802154_llsec_dump_table(struct sk_buff *skb, struct netlink_callback *cb,
			    int (*step)(struct llsec_dump_data *))
{
	struct net *net = sock_net(skb->sk);
	struct net_device *dev;
	struct llsec_dump_data data;
	int idx = 0;
	int first_dev = cb->args[0];
	int rc;

	for_each_netdev(net, dev) {
		/* Check on mtu is currently a hacked solution because lowpan
		 * and wpan have the same ARPHRD type.
		 */
		if (idx < first_dev || dev->type != ARPHRD_IEEE802154 ||
		    dev->mtu != IEEE802154_MTU)
			goto skip;

		data.ops = ieee802154_mlme_ops(dev);
		if (!data.ops->llsec)
			goto skip;

		data.skb = skb;
		data.s_idx = cb->args[1];
		data.s_idx2 = cb->args[2];
		data.dev = dev;
		data.portid = NETLINK_CB(cb->skb).portid;
		data.nlmsg_seq = cb->nlh->nlmsg_seq;

		data.ops->llsec->lock_table(dev);
		data.ops->llsec->get_table(data.dev, &data.table);
		rc = step(&data);
		data.ops->llsec->unlock_table(dev);

		if (rc < 0)
			break;

skip:
		idx++;
	}
	cb->args[0] = idx;

	return skb->len;
}

static int
ieee802154_nl_llsec_change(struct sk_buff *skb, struct genl_info *info,
			   int (*fn)(struct net_device*, struct genl_info*))
{
	struct net_device *dev = NULL;
	int rc = -EINVAL;

	dev = ieee802154_nl_get_dev(info);
	if (!dev)
		return -ENODEV;

	if (!ieee802154_mlme_ops(dev)->llsec)
		rc = -EOPNOTSUPP;
	else
		rc = fn(dev, info);

	dev_put(dev);
	return rc;
}

static int
ieee802154_llsec_parse_key(struct genl_info *info,
			   struct ieee802154_llsec_key *key)
{
	u8 frames;
	u32 commands[256 / 32];

	memset(key, 0, sizeof(*key));

	if (!info->attrs[IEEE802154_ATTR_LLSEC_KEY_USAGE_FRAME_TYPES] ||
	    !info->attrs[IEEE802154_ATTR_LLSEC_KEY_BYTES])
		return -EINVAL;

	frames = nla_get_u8(info->attrs[IEEE802154_ATTR_LLSEC_KEY_USAGE_FRAME_TYPES]);
	if ((frames & BIT(IEEE802154_FC_TYPE_MAC_CMD)) &&
	    !info->attrs[IEEE802154_ATTR_LLSEC_KEY_USAGE_COMMANDS])
		return -EINVAL;

	if (info->attrs[IEEE802154_ATTR_LLSEC_KEY_USAGE_COMMANDS]) {
		nla_memcpy(commands,
			   info->attrs[IEEE802154_ATTR_LLSEC_KEY_USAGE_COMMANDS],
			   256 / 8);

		if (commands[0] || commands[1] || commands[2] || commands[3] ||
		    commands[4] || commands[5] || commands[6] ||
		    commands[7] >= BIT(IEEE802154_CMD_GTS_REQ + 1))
			return -EINVAL;

		key->cmd_frame_ids = commands[7];
	}

	key->frame_types = frames;

	nla_memcpy(key->key, info->attrs[IEEE802154_ATTR_LLSEC_KEY_BYTES],
		   IEEE802154_LLSEC_KEY_SIZE);

	return 0;
}

static int llsec_add_key(struct net_device *dev, struct genl_info *info)
{
	struct ieee802154_mlme_ops *ops = ieee802154_mlme_ops(dev);
	struct ieee802154_llsec_key key;
	struct ieee802154_llsec_key_id id;

	if (ieee802154_llsec_parse_key(info, &key) ||
	    ieee802154_llsec_parse_key_id(info, &id))
		return -EINVAL;

	return ops->llsec->add_key(dev, &id, &key);
}

int ieee802154_llsec_add_key(struct sk_buff *skb, struct genl_info *info)
{
	if ((info->nlhdr->nlmsg_flags & (NLM_F_CREATE | NLM_F_EXCL)) !=
	    (NLM_F_CREATE | NLM_F_EXCL))
		return -EINVAL;

	return ieee802154_nl_llsec_change(skb, info, llsec_add_key);
}

static int llsec_remove_key(struct net_device *dev, struct genl_info *info)
{
	struct ieee802154_mlme_ops *ops = ieee802154_mlme_ops(dev);
	struct ieee802154_llsec_key_id id;

	if (ieee802154_llsec_parse_key_id(info, &id))
		return -EINVAL;

	return ops->llsec->del_key(dev, &id);
}

int ieee802154_llsec_del_key(struct sk_buff *skb, struct genl_info *info)
{
	return ieee802154_nl_llsec_change(skb, info, llsec_remove_key);
}

static int
ieee802154_nl_fill_key(struct sk_buff *msg, u32 portid, u32 seq,
		       const struct ieee802154_llsec_key_entry *key,
		       const struct net_device *dev)
{
	void *hdr;
	u32 commands[256 / 32];

	hdr = genlmsg_put(msg, 0, seq, &nl802154_family, NLM_F_MULTI,
			  IEEE802154_LLSEC_LIST_KEY);
	if (!hdr)
		goto out;

	if (nla_put_string(msg, IEEE802154_ATTR_DEV_NAME, dev->name) ||
	    nla_put_u32(msg, IEEE802154_ATTR_DEV_INDEX, dev->ifindex) ||
	    ieee802154_llsec_fill_key_id(msg, &key->id) ||
	    nla_put_u8(msg, IEEE802154_ATTR_LLSEC_KEY_USAGE_FRAME_TYPES,
		       key->key->frame_types))
		goto nla_put_failure;

	if (key->key->frame_types & BIT(IEEE802154_FC_TYPE_MAC_CMD)) {
		memset(commands, 0, sizeof(commands));
		commands[7] = key->key->cmd_frame_ids;
		if (nla_put(msg, IEEE802154_ATTR_LLSEC_KEY_USAGE_COMMANDS,
			    sizeof(commands), commands))
			goto nla_put_failure;
	}

	if (nla_put(msg, IEEE802154_ATTR_LLSEC_KEY_BYTES,
		    IEEE802154_LLSEC_KEY_SIZE, key->key->key))
		goto nla_put_failure;

	genlmsg_end(msg, hdr);
	return 0;

nla_put_failure:
	genlmsg_cancel(msg, hdr);
out:
	return -EMSGSIZE;
}

static int llsec_iter_keys(struct llsec_dump_data *data)
{
	struct ieee802154_llsec_key_entry *pos;
	int rc = 0, idx = 0;

	list_for_each_entry(pos, &data->table->keys, list) {
		if (idx++ < data->s_idx)
			continue;

		if (ieee802154_nl_fill_key(data->skb, data->portid,
					   data->nlmsg_seq, pos, data->dev)) {
			rc = -EMSGSIZE;
			break;
		}

		data->s_idx++;
	}

	return rc;
}

int ieee802154_llsec_dump_keys(struct sk_buff *skb, struct netlink_callback *cb)
{
	return ieee802154_llsec_dump_table(skb, cb, llsec_iter_keys);
}

static int
llsec_parse_dev(struct genl_info *info,
		struct ieee802154_llsec_device *dev)
{
	memset(dev, 0, sizeof(*dev));

	if (!info->attrs[IEEE802154_ATTR_LLSEC_FRAME_COUNTER] ||
	    !info->attrs[IEEE802154_ATTR_HW_ADDR] ||
	    !info->attrs[IEEE802154_ATTR_LLSEC_DEV_OVERRIDE] ||
	    !info->attrs[IEEE802154_ATTR_LLSEC_DEV_KEY_MODE] ||
	    (!!info->attrs[IEEE802154_ATTR_PAN_ID] !=
	     !!info->attrs[IEEE802154_ATTR_SHORT_ADDR]))
		return -EINVAL;

	if (info->attrs[IEEE802154_ATTR_PAN_ID]) {
		dev->pan_id = nla_get_shortaddr(info->attrs[IEEE802154_ATTR_PAN_ID]);
		dev->short_addr = nla_get_shortaddr(info->attrs[IEEE802154_ATTR_SHORT_ADDR]);
	} else {
		dev->short_addr = cpu_to_le16(IEEE802154_ADDR_UNDEF);
	}

	dev->hwaddr = nla_get_hwaddr(info->attrs[IEEE802154_ATTR_HW_ADDR]);
	dev->frame_counter = nla_get_u32(info->attrs[IEEE802154_ATTR_LLSEC_FRAME_COUNTER]);
	dev->seclevel_exempt = !!nla_get_u8(info->attrs[IEEE802154_ATTR_LLSEC_DEV_OVERRIDE]);
	dev->key_mode = nla_get_u8(info->attrs[IEEE802154_ATTR_LLSEC_DEV_KEY_MODE]);

	if (dev->key_mode >= __IEEE802154_LLSEC_DEVKEY_MAX)
		return -EINVAL;

	return 0;
}

static int llsec_add_dev(struct net_device *dev, struct genl_info *info)
{
	struct ieee802154_mlme_ops *ops = ieee802154_mlme_ops(dev);
	struct ieee802154_llsec_device desc;

	if (llsec_parse_dev(info, &desc))
		return -EINVAL;

	return ops->llsec->add_dev(dev, &desc);
}

int ieee802154_llsec_add_dev(struct sk_buff *skb, struct genl_info *info)
{
	if ((info->nlhdr->nlmsg_flags & (NLM_F_CREATE | NLM_F_EXCL)) !=
	    (NLM_F_CREATE | NLM_F_EXCL))
		return -EINVAL;

	return ieee802154_nl_llsec_change(skb, info, llsec_add_dev);
}

static int llsec_del_dev(struct net_device *dev, struct genl_info *info)
{
	struct ieee802154_mlme_ops *ops = ieee802154_mlme_ops(dev);
	__le64 devaddr;

	if (!info->attrs[IEEE802154_ATTR_HW_ADDR])
		return -EINVAL;

	devaddr = nla_get_hwaddr(info->attrs[IEEE802154_ATTR_HW_ADDR]);

	return ops->llsec->del_dev(dev, devaddr);
}

int ieee802154_llsec_del_dev(struct sk_buff *skb, struct genl_info *info)
{
	return ieee802154_nl_llsec_change(skb, info, llsec_del_dev);
}

static int
ieee802154_nl_fill_dev(struct sk_buff *msg, u32 portid, u32 seq,
		       const struct ieee802154_llsec_device *desc,
		       const struct net_device *dev)
{
	void *hdr;

	hdr = genlmsg_put(msg, 0, seq, &nl802154_family, NLM_F_MULTI,
			  IEEE802154_LLSEC_LIST_DEV);
	if (!hdr)
		goto out;

	if (nla_put_string(msg, IEEE802154_ATTR_DEV_NAME, dev->name) ||
	    nla_put_u32(msg, IEEE802154_ATTR_DEV_INDEX, dev->ifindex) ||
	    nla_put_shortaddr(msg, IEEE802154_ATTR_PAN_ID, desc->pan_id) ||
	    nla_put_shortaddr(msg, IEEE802154_ATTR_SHORT_ADDR,
			      desc->short_addr) ||
	    nla_put_hwaddr(msg, IEEE802154_ATTR_HW_ADDR, desc->hwaddr) ||
	    nla_put_u32(msg, IEEE802154_ATTR_LLSEC_FRAME_COUNTER,
			desc->frame_counter) ||
	    nla_put_u8(msg, IEEE802154_ATTR_LLSEC_DEV_OVERRIDE,
		       desc->seclevel_exempt) ||
	    nla_put_u8(msg, IEEE802154_ATTR_LLSEC_DEV_KEY_MODE, desc->key_mode))
		goto nla_put_failure;

	genlmsg_end(msg, hdr);
	return 0;

nla_put_failure:
	genlmsg_cancel(msg, hdr);
out:
	return -EMSGSIZE;
}

static int llsec_iter_devs(struct llsec_dump_data *data)
{
	struct ieee802154_llsec_device *pos;
	int rc = 0, idx = 0;

	list_for_each_entry(pos, &data->table->devices, list) {
		if (idx++ < data->s_idx)
			continue;

		if (ieee802154_nl_fill_dev(data->skb, data->portid,
					   data->nlmsg_seq, pos, data->dev)) {
			rc = -EMSGSIZE;
			break;
		}

		data->s_idx++;
	}

	return rc;
}

int ieee802154_llsec_dump_devs(struct sk_buff *skb, struct netlink_callback *cb)
{
	return ieee802154_llsec_dump_table(skb, cb, llsec_iter_devs);
}

static int llsec_add_devkey(struct net_device *dev, struct genl_info *info)
{
	struct ieee802154_mlme_ops *ops = ieee802154_mlme_ops(dev);
	struct ieee802154_llsec_device_key key;
	__le64 devaddr;

	if (!info->attrs[IEEE802154_ATTR_LLSEC_FRAME_COUNTER] ||
	    !info->attrs[IEEE802154_ATTR_HW_ADDR] ||
	    ieee802154_llsec_parse_key_id(info, &key.key_id))
		return -EINVAL;

	devaddr = nla_get_hwaddr(info->attrs[IEEE802154_ATTR_HW_ADDR]);
	key.frame_counter = nla_get_u32(info->attrs[IEEE802154_ATTR_LLSEC_FRAME_COUNTER]);

	return ops->llsec->add_devkey(dev, devaddr, &key);
}

int ieee802154_llsec_add_devkey(struct sk_buff *skb, struct genl_info *info)
{
	if ((info->nlhdr->nlmsg_flags & (NLM_F_CREATE | NLM_F_EXCL)) !=
	    (NLM_F_CREATE | NLM_F_EXCL))
		return -EINVAL;

	return ieee802154_nl_llsec_change(skb, info, llsec_add_devkey);
}

static int llsec_del_devkey(struct net_device *dev, struct genl_info *info)
{
	struct ieee802154_mlme_ops *ops = ieee802154_mlme_ops(dev);
	struct ieee802154_llsec_device_key key;
	__le64 devaddr;

	if (!info->attrs[IEEE802154_ATTR_HW_ADDR] ||
	    ieee802154_llsec_parse_key_id(info, &key.key_id))
		return -EINVAL;

	devaddr = nla_get_hwaddr(info->attrs[IEEE802154_ATTR_HW_ADDR]);

	return ops->llsec->del_devkey(dev, devaddr, &key);
}

int ieee802154_llsec_del_devkey(struct sk_buff *skb, struct genl_info *info)
{
	return ieee802154_nl_llsec_change(skb, info, llsec_del_devkey);
}

static int
ieee802154_nl_fill_devkey(struct sk_buff *msg, u32 portid, u32 seq,
			  __le64 devaddr,
			  const struct ieee802154_llsec_device_key *devkey,
			  const struct net_device *dev)
{
	void *hdr;

	hdr = genlmsg_put(msg, 0, seq, &nl802154_family, NLM_F_MULTI,
			  IEEE802154_LLSEC_LIST_DEVKEY);
	if (!hdr)
		goto out;

	if (nla_put_string(msg, IEEE802154_ATTR_DEV_NAME, dev->name) ||
	    nla_put_u32(msg, IEEE802154_ATTR_DEV_INDEX, dev->ifindex) ||
	    nla_put_hwaddr(msg, IEEE802154_ATTR_HW_ADDR, devaddr) ||
	    nla_put_u32(msg, IEEE802154_ATTR_LLSEC_FRAME_COUNTER,
			devkey->frame_counter) ||
	    ieee802154_llsec_fill_key_id(msg, &devkey->key_id))
		goto nla_put_failure;

	genlmsg_end(msg, hdr);
	return 0;

nla_put_failure:
	genlmsg_cancel(msg, hdr);
out:
	return -EMSGSIZE;
}

static int llsec_iter_devkeys(struct llsec_dump_data *data)
{
	struct ieee802154_llsec_device *dpos;
	struct ieee802154_llsec_device_key *kpos;
	int rc = 0, idx = 0, idx2;

	list_for_each_entry(dpos, &data->table->devices, list) {
		if (idx++ < data->s_idx)
			continue;

		idx2 = 0;

		list_for_each_entry(kpos, &dpos->keys, list) {
			if (idx2++ < data->s_idx2)
				continue;

			if (ieee802154_nl_fill_devkey(data->skb, data->portid,
						      data->nlmsg_seq,
						      dpos->hwaddr, kpos,
						      data->dev)) {
				return rc = -EMSGSIZE;
			}

			data->s_idx2++;
		}

		data->s_idx++;
	}

	return rc;
}

int ieee802154_llsec_dump_devkeys(struct sk_buff *skb,
				  struct netlink_callback *cb)
{
	return ieee802154_llsec_dump_table(skb, cb, llsec_iter_devkeys);
}

static int
llsec_parse_seclevel(struct genl_info *info,
		     struct ieee802154_llsec_seclevel *sl)
{
	memset(sl, 0, sizeof(*sl));

	if (!info->attrs[IEEE802154_ATTR_LLSEC_FRAME_TYPE] ||
	    !info->attrs[IEEE802154_ATTR_LLSEC_SECLEVELS] ||
	    !info->attrs[IEEE802154_ATTR_LLSEC_DEV_OVERRIDE])
		return -EINVAL;

	sl->frame_type = nla_get_u8(info->attrs[IEEE802154_ATTR_LLSEC_FRAME_TYPE]);
	if (sl->frame_type == IEEE802154_FC_TYPE_MAC_CMD) {
		if (!info->attrs[IEEE802154_ATTR_LLSEC_CMD_FRAME_ID])
			return -EINVAL;

		sl->cmd_frame_id = nla_get_u8(info->attrs[IEEE802154_ATTR_LLSEC_CMD_FRAME_ID]);
	}

	sl->sec_levels = nla_get_u8(info->attrs[IEEE802154_ATTR_LLSEC_SECLEVELS]);
	sl->device_override = nla_get_u8(info->attrs[IEEE802154_ATTR_LLSEC_DEV_OVERRIDE]);

	return 0;
}

static int llsec_add_seclevel(struct net_device *dev, struct genl_info *info)
{
	struct ieee802154_mlme_ops *ops = ieee802154_mlme_ops(dev);
	struct ieee802154_llsec_seclevel sl;

	if (llsec_parse_seclevel(info, &sl))
		return -EINVAL;

	return ops->llsec->add_seclevel(dev, &sl);
}

int ieee802154_llsec_add_seclevel(struct sk_buff *skb, struct genl_info *info)
{
	if ((info->nlhdr->nlmsg_flags & (NLM_F_CREATE | NLM_F_EXCL)) !=
	    (NLM_F_CREATE | NLM_F_EXCL))
		return -EINVAL;

	return ieee802154_nl_llsec_change(skb, info, llsec_add_seclevel);
}

static int llsec_del_seclevel(struct net_device *dev, struct genl_info *info)
{
	struct ieee802154_mlme_ops *ops = ieee802154_mlme_ops(dev);
	struct ieee802154_llsec_seclevel sl;

	if (llsec_parse_seclevel(info, &sl))
		return -EINVAL;

	return ops->llsec->del_seclevel(dev, &sl);
}

int ieee802154_llsec_del_seclevel(struct sk_buff *skb, struct genl_info *info)
{
	return ieee802154_nl_llsec_change(skb, info, llsec_del_seclevel);
}

static int
ieee802154_nl_fill_seclevel(struct sk_buff *msg, u32 portid, u32 seq,
			    const struct ieee802154_llsec_seclevel *sl,
			    const struct net_device *dev)
{
	void *hdr;

	hdr = genlmsg_put(msg, 0, seq, &nl802154_family, NLM_F_MULTI,
			  IEEE802154_LLSEC_LIST_SECLEVEL);
	if (!hdr)
		goto out;

	if (nla_put_string(msg, IEEE802154_ATTR_DEV_NAME, dev->name) ||
	    nla_put_u32(msg, IEEE802154_ATTR_DEV_INDEX, dev->ifindex) ||
	    nla_put_u8(msg, IEEE802154_ATTR_LLSEC_FRAME_TYPE, sl->frame_type) ||
	    nla_put_u8(msg, IEEE802154_ATTR_LLSEC_SECLEVELS, sl->sec_levels) ||
	    nla_put_u8(msg, IEEE802154_ATTR_LLSEC_DEV_OVERRIDE,
		       sl->device_override))
		goto nla_put_failure;

	if (sl->frame_type == IEEE802154_FC_TYPE_MAC_CMD &&
	    nla_put_u8(msg, IEEE802154_ATTR_LLSEC_CMD_FRAME_ID,
		       sl->cmd_frame_id))
		goto nla_put_failure;

	genlmsg_end(msg, hdr);
	return 0;

nla_put_failure:
	genlmsg_cancel(msg, hdr);
out:
	return -EMSGSIZE;
}

static int llsec_iter_seclevels(struct llsec_dump_data *data)
{
	struct ieee802154_llsec_seclevel *pos;
	int rc = 0, idx = 0;

	list_for_each_entry(pos, &data->table->security_levels, list) {
		if (idx++ < data->s_idx)
			continue;

		if (ieee802154_nl_fill_seclevel(data->skb, data->portid,
						data->nlmsg_seq, pos,
						data->dev)) {
			rc = -EMSGSIZE;
			break;
		}

		data->s_idx++;
	}

	return rc;
}

int ieee802154_llsec_dump_seclevels(struct sk_buff *skb,
				    struct netlink_callback *cb)
{
	return ieee802154_llsec_dump_table(skb, cb, llsec_iter_seclevels);
}<|MERGE_RESOLUTION|>--- conflicted
+++ resolved
@@ -321,15 +321,7 @@
 		return -ENODEV;
 
 	if (netif_running(dev))
-<<<<<<< HEAD
-		goto out;
-
-	if (!ieee802154_mlme_ops(dev)->start_req) {
-		ret = -EOPNOTSUPP;
-=======
->>>>>>> 81c41260
-		goto out;
-	}
+		goto out;
 
 	if (!ieee802154_mlme_ops(dev)->start_req) {
 		ret = -EOPNOTSUPP;
