/*
 * QLogic Fibre Channel HBA Driver
 * Copyright (c)  2003-2014 QLogic Corporation
 *
 * See LICENSE.qla2xxx for copyright and licensing details.
 */
#include "qla_def.h"

#include <linux/moduleparam.h>
#include <linux/vmalloc.h>
#include <linux/delay.h>
#include <linux/kthread.h>
#include <linux/mutex.h>
#include <linux/kobject.h>
#include <linux/slab.h>
#include <linux/blk-mq-pci.h>
#include <linux/refcount.h>

#include <scsi/scsi_tcq.h>
#include <scsi/scsicam.h>
#include <scsi/scsi_transport.h>
#include <scsi/scsi_transport_fc.h>

#include "qla_target.h"

/*
 * Driver version
 */
char qla2x00_version_str[40];

static int apidev_major;

/*
 * SRB allocation cache
 */
struct kmem_cache *srb_cachep;

/*
 * CT6 CTX allocation cache
 */
static struct kmem_cache *ctx_cachep;
/*
 * error level for logging
 */
uint ql_errlev = 0x8001;

static int ql2xenableclass2;
module_param(ql2xenableclass2, int, S_IRUGO|S_IRUSR);
MODULE_PARM_DESC(ql2xenableclass2,
		"Specify if Class 2 operations are supported from the very "
		"beginning. Default is 0 - class 2 not supported.");


int ql2xlogintimeout = 20;
module_param(ql2xlogintimeout, int, S_IRUGO);
MODULE_PARM_DESC(ql2xlogintimeout,
		"Login timeout value in seconds.");

int qlport_down_retry;
module_param(qlport_down_retry, int, S_IRUGO);
MODULE_PARM_DESC(qlport_down_retry,
		"Maximum number of command retries to a port that returns "
		"a PORT-DOWN status.");

int ql2xplogiabsentdevice;
module_param(ql2xplogiabsentdevice, int, S_IRUGO|S_IWUSR);
MODULE_PARM_DESC(ql2xplogiabsentdevice,
		"Option to enable PLOGI to devices that are not present after "
		"a Fabric scan.  This is needed for several broken switches. "
		"Default is 0 - no PLOGI. 1 - perform PLOGI.");

int ql2xloginretrycount = 0;
module_param(ql2xloginretrycount, int, S_IRUGO);
MODULE_PARM_DESC(ql2xloginretrycount,
		"Specify an alternate value for the NVRAM login retry count.");

int ql2xallocfwdump = 1;
module_param(ql2xallocfwdump, int, S_IRUGO);
MODULE_PARM_DESC(ql2xallocfwdump,
		"Option to enable allocation of memory for a firmware dump "
		"during HBA initialization.  Memory allocation requirements "
		"vary by ISP type.  Default is 1 - allocate memory.");

int ql2xextended_error_logging;
module_param(ql2xextended_error_logging, int, S_IRUGO|S_IWUSR);
module_param_named(logging, ql2xextended_error_logging, int, S_IRUGO|S_IWUSR);
MODULE_PARM_DESC(ql2xextended_error_logging,
		"Option to enable extended error logging,\n"
		"\t\tDefault is 0 - no logging.  0x40000000 - Module Init & Probe.\n"
		"\t\t0x20000000 - Mailbox Cmnds. 0x10000000 - Device Discovery.\n"
		"\t\t0x08000000 - IO tracing.    0x04000000 - DPC Thread.\n"
		"\t\t0x02000000 - Async events.  0x01000000 - Timer routines.\n"
		"\t\t0x00800000 - User space.    0x00400000 - Task Management.\n"
		"\t\t0x00200000 - AER/EEH.       0x00100000 - Multi Q.\n"
		"\t\t0x00080000 - P3P Specific.  0x00040000 - Virtual Port.\n"
		"\t\t0x00020000 - Buffer Dump.   0x00010000 - Misc.\n"
		"\t\t0x00008000 - Verbose.       0x00004000 - Target.\n"
		"\t\t0x00002000 - Target Mgmt.   0x00001000 - Target TMF.\n"
		"\t\t0x7fffffff - For enabling all logs, can be too many logs.\n"
		"\t\t0x1e400000 - Preferred value for capturing essential "
		"debug information (equivalent to old "
		"ql2xextended_error_logging=1).\n"
		"\t\tDo LOGICAL OR of the value to enable more than one level");

int ql2xshiftctondsd = 6;
module_param(ql2xshiftctondsd, int, S_IRUGO);
MODULE_PARM_DESC(ql2xshiftctondsd,
		"Set to control shifting of command type processing "
		"based on total number of SG elements.");

int ql2xfdmienable = 1;
module_param(ql2xfdmienable, int, S_IRUGO|S_IWUSR);
module_param_named(fdmi, ql2xfdmienable, int, S_IRUGO|S_IWUSR);
MODULE_PARM_DESC(ql2xfdmienable,
		"Enables FDMI registrations. "
		"0 - no FDMI. Default is 1 - perform FDMI.");

#define MAX_Q_DEPTH	64
static int ql2xmaxqdepth = MAX_Q_DEPTH;
module_param(ql2xmaxqdepth, int, S_IRUGO|S_IWUSR);
MODULE_PARM_DESC(ql2xmaxqdepth,
		"Maximum queue depth to set for each LUN. "
		"Default is 64.");

#if (IS_ENABLED(CONFIG_NVME_FC))
int ql2xenabledif;
#else
int ql2xenabledif = 2;
#endif
module_param(ql2xenabledif, int, S_IRUGO);
MODULE_PARM_DESC(ql2xenabledif,
		" Enable T10-CRC-DIF:\n"
		" Default is 2.\n"
		"  0 -- No DIF Support\n"
		"  1 -- Enable DIF for all types\n"
		"  2 -- Enable DIF for all types, except Type 0.\n");

#if (IS_ENABLED(CONFIG_NVME_FC))
int ql2xnvmeenable = 1;
#else
int ql2xnvmeenable;
#endif
module_param(ql2xnvmeenable, int, 0644);
MODULE_PARM_DESC(ql2xnvmeenable,
    "Enables NVME support. "
    "0 - no NVMe.  Default is Y");

int ql2xenablehba_err_chk = 2;
module_param(ql2xenablehba_err_chk, int, S_IRUGO|S_IWUSR);
MODULE_PARM_DESC(ql2xenablehba_err_chk,
		" Enable T10-CRC-DIF Error isolation by HBA:\n"
		" Default is 2.\n"
		"  0 -- Error isolation disabled\n"
		"  1 -- Error isolation enabled only for DIX Type 0\n"
		"  2 -- Error isolation enabled for all Types\n");

int ql2xiidmaenable = 1;
module_param(ql2xiidmaenable, int, S_IRUGO);
MODULE_PARM_DESC(ql2xiidmaenable,
		"Enables iIDMA settings "
		"Default is 1 - perform iIDMA. 0 - no iIDMA.");

int ql2xmqsupport = 1;
module_param(ql2xmqsupport, int, S_IRUGO);
MODULE_PARM_DESC(ql2xmqsupport,
		"Enable on demand multiple queue pairs support "
		"Default is 1 for supported. "
		"Set it to 0 to turn off mq qpair support.");

int ql2xfwloadbin;
module_param(ql2xfwloadbin, int, S_IRUGO|S_IWUSR);
module_param_named(fwload, ql2xfwloadbin, int, S_IRUGO|S_IWUSR);
MODULE_PARM_DESC(ql2xfwloadbin,
		"Option to specify location from which to load ISP firmware:.\n"
		" 2 -- load firmware via the request_firmware() (hotplug).\n"
		"      interface.\n"
		" 1 -- load firmware from flash.\n"
		" 0 -- use default semantics.\n");

int ql2xetsenable;
module_param(ql2xetsenable, int, S_IRUGO);
MODULE_PARM_DESC(ql2xetsenable,
		"Enables firmware ETS burst."
		"Default is 0 - skip ETS enablement.");

int ql2xdbwr = 1;
module_param(ql2xdbwr, int, S_IRUGO|S_IWUSR);
MODULE_PARM_DESC(ql2xdbwr,
		"Option to specify scheme for request queue posting.\n"
		" 0 -- Regular doorbell.\n"
		" 1 -- CAMRAM doorbell (faster).\n");

int ql2xtargetreset = 1;
module_param(ql2xtargetreset, int, S_IRUGO);
MODULE_PARM_DESC(ql2xtargetreset,
		 "Enable target reset."
		 "Default is 1 - use hw defaults.");

int ql2xgffidenable;
module_param(ql2xgffidenable, int, S_IRUGO);
MODULE_PARM_DESC(ql2xgffidenable,
		"Enables GFF_ID checks of port type. "
		"Default is 0 - Do not use GFF_ID information.");

int ql2xasynctmfenable = 1;
module_param(ql2xasynctmfenable, int, S_IRUGO);
MODULE_PARM_DESC(ql2xasynctmfenable,
		"Enables issue of TM IOCBs asynchronously via IOCB mechanism"
		"Default is 1 - Issue TM IOCBs via mailbox mechanism.");

int ql2xdontresethba;
module_param(ql2xdontresethba, int, S_IRUGO|S_IWUSR);
MODULE_PARM_DESC(ql2xdontresethba,
		"Option to specify reset behaviour.\n"
		" 0 (Default) -- Reset on failure.\n"
		" 1 -- Do not reset on failure.\n");

uint64_t ql2xmaxlun = MAX_LUNS;
module_param(ql2xmaxlun, ullong, S_IRUGO);
MODULE_PARM_DESC(ql2xmaxlun,
		"Defines the maximum LU number to register with the SCSI "
		"midlayer. Default is 65535.");

int ql2xmdcapmask = 0x1F;
module_param(ql2xmdcapmask, int, S_IRUGO);
MODULE_PARM_DESC(ql2xmdcapmask,
		"Set the Minidump driver capture mask level. "
		"Default is 0x1F - Can be set to 0x3, 0x7, 0xF, 0x1F, 0x7F.");

int ql2xmdenable = 1;
module_param(ql2xmdenable, int, S_IRUGO);
MODULE_PARM_DESC(ql2xmdenable,
		"Enable/disable MiniDump. "
		"0 - MiniDump disabled. "
		"1 (Default) - MiniDump enabled.");

int ql2xexlogins = 0;
module_param(ql2xexlogins, uint, S_IRUGO|S_IWUSR);
MODULE_PARM_DESC(ql2xexlogins,
		 "Number of extended Logins. "
		 "0 (Default)- Disabled.");

int ql2xexchoffld = 1024;
module_param(ql2xexchoffld, uint, 0644);
MODULE_PARM_DESC(ql2xexchoffld,
	"Number of target exchanges.");

int ql2xiniexchg = 1024;
module_param(ql2xiniexchg, uint, 0644);
MODULE_PARM_DESC(ql2xiniexchg,
	"Number of initiator exchanges.");

int ql2xfwholdabts = 0;
module_param(ql2xfwholdabts, int, S_IRUGO);
MODULE_PARM_DESC(ql2xfwholdabts,
		"Allow FW to hold status IOCB until ABTS rsp received. "
		"0 (Default) Do not set fw option. "
		"1 - Set fw option to hold ABTS.");

int ql2xmvasynctoatio = 1;
module_param(ql2xmvasynctoatio, int, S_IRUGO|S_IWUSR);
MODULE_PARM_DESC(ql2xmvasynctoatio,
		"Move PUREX, ABTS RX and RIDA IOCBs to ATIOQ"
		"0 (Default). Do not move IOCBs"
		"1 - Move IOCBs.");

int ql2xautodetectsfp = 1;
module_param(ql2xautodetectsfp, int, 0444);
MODULE_PARM_DESC(ql2xautodetectsfp,
		 "Detect SFP range and set appropriate distance.\n"
		 "1 (Default): Enable\n");

int ql2xenablemsix = 1;
module_param(ql2xenablemsix, int, 0444);
MODULE_PARM_DESC(ql2xenablemsix,
		 "Set to enable MSI or MSI-X interrupt mechanism.\n"
		 " Default is 1, enable MSI-X interrupt mechanism.\n"
		 " 0 -- enable traditional pin-based mechanism.\n"
		 " 1 -- enable MSI-X interrupt mechanism.\n"
		 " 2 -- enable MSI interrupt mechanism.\n");

int qla2xuseresexchforels;
module_param(qla2xuseresexchforels, int, 0444);
MODULE_PARM_DESC(qla2xuseresexchforels,
		 "Reserve 1/2 of emergency exchanges for ELS.\n"
		 " 0 (default): disabled");

<<<<<<< HEAD
int ql2xprotmask;
=======
static int ql2xprotmask;
>>>>>>> 0ecfebd2
module_param(ql2xprotmask, int, 0644);
MODULE_PARM_DESC(ql2xprotmask,
		 "Override DIF/DIX protection capabilities mask\n"
		 "Default is 0 which sets protection mask based on "
		 "capabilities reported by HBA firmware.\n");

<<<<<<< HEAD
int ql2xprotguard;
=======
static int ql2xprotguard;
>>>>>>> 0ecfebd2
module_param(ql2xprotguard, int, 0644);
MODULE_PARM_DESC(ql2xprotguard, "Override choice of DIX checksum\n"
		 "  0 -- Let HBA firmware decide\n"
		 "  1 -- Force T10 CRC\n"
		 "  2 -- Force IP checksum\n");

int ql2xdifbundlinginternalbuffers;
module_param(ql2xdifbundlinginternalbuffers, int, 0644);
MODULE_PARM_DESC(ql2xdifbundlinginternalbuffers,
    "Force using internal buffers for DIF information\n"
    "0 (Default). Based on check.\n"
    "1 Force using internal buffers\n");
<<<<<<< HEAD

/*
 * SCSI host template entry points
 */
static int qla2xxx_slave_configure(struct scsi_device * device);
static int qla2xxx_slave_alloc(struct scsi_device *);
static int qla2xxx_scan_finished(struct Scsi_Host *, unsigned long time);
static void qla2xxx_scan_start(struct Scsi_Host *);
static void qla2xxx_slave_destroy(struct scsi_device *);
static int qla2xxx_queuecommand(struct Scsi_Host *h, struct scsi_cmnd *cmd);
static int qla2xxx_eh_abort(struct scsi_cmnd *);
static int qla2xxx_eh_device_reset(struct scsi_cmnd *);
static int qla2xxx_eh_target_reset(struct scsi_cmnd *);
static int qla2xxx_eh_bus_reset(struct scsi_cmnd *);
static int qla2xxx_eh_host_reset(struct scsi_cmnd *);
=======
>>>>>>> 0ecfebd2

static void qla2x00_clear_drv_active(struct qla_hw_data *);
static void qla2x00_free_device(scsi_qla_host_t *);
static int qla2xxx_map_queues(struct Scsi_Host *shost);
static void qla2x00_destroy_deferred_work(struct qla_hw_data *);


<<<<<<< HEAD
struct scsi_host_template qla2xxx_driver_template = {
	.module			= THIS_MODULE,
	.name			= QLA2XXX_DRIVER_NAME,
	.queuecommand		= qla2xxx_queuecommand,

	.eh_timed_out		= fc_eh_timed_out,
	.eh_abort_handler	= qla2xxx_eh_abort,
	.eh_device_reset_handler = qla2xxx_eh_device_reset,
	.eh_target_reset_handler = qla2xxx_eh_target_reset,
	.eh_bus_reset_handler	= qla2xxx_eh_bus_reset,
	.eh_host_reset_handler	= qla2xxx_eh_host_reset,

	.slave_configure	= qla2xxx_slave_configure,

	.slave_alloc		= qla2xxx_slave_alloc,
	.slave_destroy		= qla2xxx_slave_destroy,
	.scan_finished		= qla2xxx_scan_finished,
	.scan_start		= qla2xxx_scan_start,
	.change_queue_depth	= scsi_change_queue_depth,
	.map_queues             = qla2xxx_map_queues,
	.this_id		= -1,
	.cmd_per_lun		= 3,
	.sg_tablesize		= SG_ALL,

	.max_sectors		= 0xFFFF,
	.shost_attrs		= qla2x00_host_attrs,

	.supported_mode		= MODE_INITIATOR,
	.track_queue_depth	= 1,
};

=======
>>>>>>> 0ecfebd2
static struct scsi_transport_template *qla2xxx_transport_template = NULL;
struct scsi_transport_template *qla2xxx_transport_vport_template = NULL;

/* TODO Convert to inlines
 *
 * Timer routines
 */

__inline__ void
qla2x00_start_timer(scsi_qla_host_t *vha, unsigned long interval)
{
	timer_setup(&vha->timer, qla2x00_timer, 0);
	vha->timer.expires = jiffies + interval * HZ;
	add_timer(&vha->timer);
	vha->timer_active = 1;
}

static inline void
qla2x00_restart_timer(scsi_qla_host_t *vha, unsigned long interval)
{
	/* Currently used for 82XX only. */
	if (vha->device_flags & DFLG_DEV_FAILED) {
		ql_dbg(ql_dbg_timer, vha, 0x600d,
		    "Device in a failed state, returning.\n");
		return;
	}

	mod_timer(&vha->timer, jiffies + interval * HZ);
}

static __inline__ void
qla2x00_stop_timer(scsi_qla_host_t *vha)
{
	del_timer_sync(&vha->timer);
	vha->timer_active = 0;
}

static int qla2x00_do_dpc(void *data);

static void qla2x00_rst_aen(scsi_qla_host_t *);

static int qla2x00_mem_alloc(struct qla_hw_data *, uint16_t, uint16_t,
	struct req_que **, struct rsp_que **);
static void qla2x00_free_fw_dump(struct qla_hw_data *);
static void qla2x00_mem_free(struct qla_hw_data *);
int qla2xxx_mqueuecommand(struct Scsi_Host *host, struct scsi_cmnd *cmd,
	struct qla_qpair *qpair);

/* -------------------------------------------------------------------------- */
static void qla_init_base_qpair(struct scsi_qla_host *vha, struct req_que *req,
    struct rsp_que *rsp)
{
	struct qla_hw_data *ha = vha->hw;

	rsp->qpair = ha->base_qpair;
	rsp->req = req;
	ha->base_qpair->hw = ha;
	ha->base_qpair->req = req;
	ha->base_qpair->rsp = rsp;
	ha->base_qpair->vha = vha;
	ha->base_qpair->qp_lock_ptr = &ha->hardware_lock;
	ha->base_qpair->use_shadow_reg = IS_SHADOW_REG_CAPABLE(ha) ? 1 : 0;
	ha->base_qpair->msix = &ha->msix_entries[QLA_MSIX_RSP_Q];
	ha->base_qpair->srb_mempool = ha->srb_mempool;
	INIT_LIST_HEAD(&ha->base_qpair->hints_list);
	ha->base_qpair->enable_class_2 = ql2xenableclass2;
	/* init qpair to this cpu. Will adjust at run time. */
	qla_cpu_update(rsp->qpair, raw_smp_processor_id());
	ha->base_qpair->pdev = ha->pdev;

	if (IS_QLA27XX(ha) || IS_QLA83XX(ha) || IS_QLA28XX(ha))
		ha->base_qpair->reqq_start_iocbs = qla_83xx_start_iocbs;
}

static int qla2x00_alloc_queues(struct qla_hw_data *ha, struct req_que *req,
				struct rsp_que *rsp)
{
	scsi_qla_host_t *vha = pci_get_drvdata(ha->pdev);

	ha->req_q_map = kcalloc(ha->max_req_queues, sizeof(struct req_que *),
				GFP_KERNEL);
	if (!ha->req_q_map) {
		ql_log(ql_log_fatal, vha, 0x003b,
		    "Unable to allocate memory for request queue ptrs.\n");
		goto fail_req_map;
	}

	ha->rsp_q_map = kcalloc(ha->max_rsp_queues, sizeof(struct rsp_que *),
				GFP_KERNEL);
	if (!ha->rsp_q_map) {
		ql_log(ql_log_fatal, vha, 0x003c,
		    "Unable to allocate memory for response queue ptrs.\n");
		goto fail_rsp_map;
	}

	ha->base_qpair = kzalloc(sizeof(struct qla_qpair), GFP_KERNEL);
	if (ha->base_qpair == NULL) {
		ql_log(ql_log_warn, vha, 0x00e0,
		    "Failed to allocate base queue pair memory.\n");
		goto fail_base_qpair;
	}

	qla_init_base_qpair(vha, req, rsp);

	if ((ql2xmqsupport || ql2xnvmeenable) && ha->max_qpairs) {
		ha->queue_pair_map = kcalloc(ha->max_qpairs, sizeof(struct qla_qpair *),
			GFP_KERNEL);
		if (!ha->queue_pair_map) {
			ql_log(ql_log_fatal, vha, 0x0180,
			    "Unable to allocate memory for queue pair ptrs.\n");
			goto fail_qpair_map;
		}
	}

	/*
	 * Make sure we record at least the request and response queue zero in
	 * case we need to free them if part of the probe fails.
	 */
	ha->rsp_q_map[0] = rsp;
	ha->req_q_map[0] = req;
	set_bit(0, ha->rsp_qid_map);
	set_bit(0, ha->req_qid_map);
	return 0;

fail_qpair_map:
	kfree(ha->base_qpair);
	ha->base_qpair = NULL;
fail_base_qpair:
	kfree(ha->rsp_q_map);
	ha->rsp_q_map = NULL;
fail_rsp_map:
	kfree(ha->req_q_map);
	ha->req_q_map = NULL;
fail_req_map:
	return -ENOMEM;
}

static void qla2x00_free_req_que(struct qla_hw_data *ha, struct req_que *req)
{
	if (IS_QLAFX00(ha)) {
		if (req && req->ring_fx00)
			dma_free_coherent(&ha->pdev->dev,
			    (req->length_fx00 + 1) * sizeof(request_t),
			    req->ring_fx00, req->dma_fx00);
	} else if (req && req->ring)
		dma_free_coherent(&ha->pdev->dev,
		(req->length + 1) * sizeof(request_t),
		req->ring, req->dma);

	if (req)
		kfree(req->outstanding_cmds);

	kfree(req);
}

static void qla2x00_free_rsp_que(struct qla_hw_data *ha, struct rsp_que *rsp)
{
	if (IS_QLAFX00(ha)) {
		if (rsp && rsp->ring_fx00)
			dma_free_coherent(&ha->pdev->dev,
			    (rsp->length_fx00 + 1) * sizeof(request_t),
			    rsp->ring_fx00, rsp->dma_fx00);
	} else if (rsp && rsp->ring) {
		dma_free_coherent(&ha->pdev->dev,
		(rsp->length + 1) * sizeof(response_t),
		rsp->ring, rsp->dma);
	}
	kfree(rsp);
}

static void qla2x00_free_queues(struct qla_hw_data *ha)
{
	struct req_que *req;
	struct rsp_que *rsp;
	int cnt;
	unsigned long flags;

	if (ha->queue_pair_map) {
		kfree(ha->queue_pair_map);
		ha->queue_pair_map = NULL;
	}
	if (ha->base_qpair) {
		kfree(ha->base_qpair);
		ha->base_qpair = NULL;
	}

	spin_lock_irqsave(&ha->hardware_lock, flags);
	for (cnt = 0; cnt < ha->max_req_queues; cnt++) {
		if (!test_bit(cnt, ha->req_qid_map))
			continue;

		req = ha->req_q_map[cnt];
		clear_bit(cnt, ha->req_qid_map);
		ha->req_q_map[cnt] = NULL;

		spin_unlock_irqrestore(&ha->hardware_lock, flags);
		qla2x00_free_req_que(ha, req);
		spin_lock_irqsave(&ha->hardware_lock, flags);
	}
	spin_unlock_irqrestore(&ha->hardware_lock, flags);

	kfree(ha->req_q_map);
	ha->req_q_map = NULL;


	spin_lock_irqsave(&ha->hardware_lock, flags);
	for (cnt = 0; cnt < ha->max_rsp_queues; cnt++) {
		if (!test_bit(cnt, ha->rsp_qid_map))
			continue;

		rsp = ha->rsp_q_map[cnt];
		clear_bit(cnt, ha->rsp_qid_map);
		ha->rsp_q_map[cnt] =  NULL;
		spin_unlock_irqrestore(&ha->hardware_lock, flags);
		qla2x00_free_rsp_que(ha, rsp);
		spin_lock_irqsave(&ha->hardware_lock, flags);
	}
	spin_unlock_irqrestore(&ha->hardware_lock, flags);

	kfree(ha->rsp_q_map);
	ha->rsp_q_map = NULL;
}

static char *
qla2x00_pci_info_str(struct scsi_qla_host *vha, char *str)
{
	struct qla_hw_data *ha = vha->hw;
	static char *pci_bus_modes[] = {
		"33", "66", "100", "133",
	};
	uint16_t pci_bus;

	strcpy(str, "PCI");
	pci_bus = (ha->pci_attr & (BIT_9 | BIT_10)) >> 9;
	if (pci_bus) {
		strcat(str, "-X (");
		strcat(str, pci_bus_modes[pci_bus]);
	} else {
		pci_bus = (ha->pci_attr & BIT_8) >> 8;
		strcat(str, " (");
		strcat(str, pci_bus_modes[pci_bus]);
	}
	strcat(str, " MHz)");

	return (str);
}

static char *
qla24xx_pci_info_str(struct scsi_qla_host *vha, char *str)
{
	static char *pci_bus_modes[] = { "33", "66", "100", "133", };
	struct qla_hw_data *ha = vha->hw;
	uint32_t pci_bus;

	if (pci_is_pcie(ha->pdev)) {
		char lwstr[6];
		uint32_t lstat, lspeed, lwidth;

		pcie_capability_read_dword(ha->pdev, PCI_EXP_LNKCAP, &lstat);
		lspeed = lstat & PCI_EXP_LNKCAP_SLS;
		lwidth = (lstat & PCI_EXP_LNKCAP_MLW) >> 4;

		strcpy(str, "PCIe (");
		switch (lspeed) {
		case 1:
			strcat(str, "2.5GT/s ");
			break;
		case 2:
			strcat(str, "5.0GT/s ");
			break;
		case 3:
			strcat(str, "8.0GT/s ");
			break;
		default:
			strcat(str, "<unknown> ");
			break;
		}
		snprintf(lwstr, sizeof(lwstr), "x%d)", lwidth);
		strcat(str, lwstr);

		return str;
	}

	strcpy(str, "PCI");
	pci_bus = (ha->pci_attr & CSRX_PCIX_BUS_MODE_MASK) >> 8;
	if (pci_bus == 0 || pci_bus == 8) {
		strcat(str, " (");
		strcat(str, pci_bus_modes[pci_bus >> 3]);
	} else {
		strcat(str, "-X ");
		if (pci_bus & BIT_2)
			strcat(str, "Mode 2");
		else
			strcat(str, "Mode 1");
		strcat(str, " (");
		strcat(str, pci_bus_modes[pci_bus & ~BIT_2]);
	}
	strcat(str, " MHz)");

	return str;
}

static char *
qla2x00_fw_version_str(struct scsi_qla_host *vha, char *str, size_t size)
{
	char un_str[10];
	struct qla_hw_data *ha = vha->hw;

	snprintf(str, size, "%d.%02d.%02d ", ha->fw_major_version,
	    ha->fw_minor_version, ha->fw_subminor_version);

	if (ha->fw_attributes & BIT_9) {
		strcat(str, "FLX");
		return (str);
	}

	switch (ha->fw_attributes & 0xFF) {
	case 0x7:
		strcat(str, "EF");
		break;
	case 0x17:
		strcat(str, "TP");
		break;
	case 0x37:
		strcat(str, "IP");
		break;
	case 0x77:
		strcat(str, "VI");
		break;
	default:
		sprintf(un_str, "(%x)", ha->fw_attributes);
		strcat(str, un_str);
		break;
	}
	if (ha->fw_attributes & 0x100)
		strcat(str, "X");

	return (str);
}

static char *
qla24xx_fw_version_str(struct scsi_qla_host *vha, char *str, size_t size)
{
	struct qla_hw_data *ha = vha->hw;

	snprintf(str, size, "%d.%02d.%02d (%x)", ha->fw_major_version,
	    ha->fw_minor_version, ha->fw_subminor_version, ha->fw_attributes);
	return str;
}

void
qla2x00_sp_free_dma(void *ptr)
{
	srb_t *sp = ptr;
	struct qla_hw_data *ha = sp->vha->hw;
	struct scsi_cmnd *cmd = GET_CMD_SP(sp);
	void *ctx = GET_CMD_CTX_SP(sp);

	if (sp->flags & SRB_DMA_VALID) {
		scsi_dma_unmap(cmd);
		sp->flags &= ~SRB_DMA_VALID;
	}

	if (sp->flags & SRB_CRC_PROT_DMA_VALID) {
		dma_unmap_sg(&ha->pdev->dev, scsi_prot_sglist(cmd),
		    scsi_prot_sg_count(cmd), cmd->sc_data_direction);
		sp->flags &= ~SRB_CRC_PROT_DMA_VALID;
	}

	if (!ctx)
		return;

	if (sp->flags & SRB_CRC_CTX_DSD_VALID) {
		/* List assured to be having elements */
		qla2x00_clean_dsd_pool(ha, ctx);
		sp->flags &= ~SRB_CRC_CTX_DSD_VALID;
	}

	if (sp->flags & SRB_CRC_CTX_DMA_VALID) {
		struct crc_context *ctx0 = ctx;

		dma_pool_free(ha->dl_dma_pool, ctx0, ctx0->crc_ctx_dma);
		sp->flags &= ~SRB_CRC_CTX_DMA_VALID;
	}

	if (sp->flags & SRB_FCP_CMND_DMA_VALID) {
		struct ct6_dsd *ctx1 = ctx;

		dma_pool_free(ha->fcp_cmnd_dma_pool, ctx1->fcp_cmnd,
		    ctx1->fcp_cmnd_dma);
		list_splice(&ctx1->dsd_list, &ha->gbl_dsd_list);
		ha->gbl_dsd_inuse -= ctx1->dsd_use_cnt;
		ha->gbl_dsd_avail += ctx1->dsd_use_cnt;
		mempool_free(ctx1, ha->ctx_mempool);
	}
}

void
qla2x00_sp_compl(void *ptr, int res)
{
	srb_t *sp = ptr;
	struct scsi_cmnd *cmd = GET_CMD_SP(sp);
	struct completion *comp = sp->comp;

	if (WARN_ON_ONCE(atomic_read(&sp->ref_count) == 0))
		return;

	atomic_dec(&sp->ref_count);

	sp->free(sp);
	cmd->result = res;
	CMD_SP(cmd) = NULL;
	cmd->scsi_done(cmd);
	if (comp)
		complete(comp);
	qla2x00_rel_sp(sp);
}

void
qla2xxx_qpair_sp_free_dma(void *ptr)
{
	srb_t *sp = (srb_t *)ptr;
	struct scsi_cmnd *cmd = GET_CMD_SP(sp);
	struct qla_hw_data *ha = sp->fcport->vha->hw;
	void *ctx = GET_CMD_CTX_SP(sp);

	if (sp->flags & SRB_DMA_VALID) {
		scsi_dma_unmap(cmd);
		sp->flags &= ~SRB_DMA_VALID;
	}

	if (sp->flags & SRB_CRC_PROT_DMA_VALID) {
		dma_unmap_sg(&ha->pdev->dev, scsi_prot_sglist(cmd),
		    scsi_prot_sg_count(cmd), cmd->sc_data_direction);
		sp->flags &= ~SRB_CRC_PROT_DMA_VALID;
	}

	if (!ctx)
		return;

	if (sp->flags & SRB_CRC_CTX_DSD_VALID) {
		/* List assured to be having elements */
		qla2x00_clean_dsd_pool(ha, ctx);
		sp->flags &= ~SRB_CRC_CTX_DSD_VALID;
	}

	if (sp->flags & SRB_DIF_BUNDL_DMA_VALID) {
		struct crc_context *difctx = ctx;
		struct dsd_dma *dif_dsd, *nxt_dsd;

		list_for_each_entry_safe(dif_dsd, nxt_dsd,
		    &difctx->ldif_dma_hndl_list, list) {
			list_del(&dif_dsd->list);
			dma_pool_free(ha->dif_bundl_pool, dif_dsd->dsd_addr,
			    dif_dsd->dsd_list_dma);
			kfree(dif_dsd);
			difctx->no_dif_bundl--;
		}

		list_for_each_entry_safe(dif_dsd, nxt_dsd,
		    &difctx->ldif_dsd_list, list) {
			list_del(&dif_dsd->list);
			dma_pool_free(ha->dl_dma_pool, dif_dsd->dsd_addr,
			    dif_dsd->dsd_list_dma);
			kfree(dif_dsd);
			difctx->no_ldif_dsd--;
		}

		if (difctx->no_ldif_dsd) {
			ql_dbg(ql_dbg_tgt+ql_dbg_verbose, sp->vha, 0xe022,
			    "%s: difctx->no_ldif_dsd=%x\n",
			    __func__, difctx->no_ldif_dsd);
		}

		if (difctx->no_dif_bundl) {
			ql_dbg(ql_dbg_tgt+ql_dbg_verbose, sp->vha, 0xe022,
			    "%s: difctx->no_dif_bundl=%x\n",
			    __func__, difctx->no_dif_bundl);
		}
		sp->flags &= ~SRB_DIF_BUNDL_DMA_VALID;
	}

	if (sp->flags & SRB_FCP_CMND_DMA_VALID) {
		struct ct6_dsd *ctx1 = ctx;

		dma_pool_free(ha->fcp_cmnd_dma_pool, ctx1->fcp_cmnd,
		    ctx1->fcp_cmnd_dma);
		list_splice(&ctx1->dsd_list, &ha->gbl_dsd_list);
		ha->gbl_dsd_inuse -= ctx1->dsd_use_cnt;
		ha->gbl_dsd_avail += ctx1->dsd_use_cnt;
		mempool_free(ctx1, ha->ctx_mempool);
		sp->flags &= ~SRB_FCP_CMND_DMA_VALID;
	}
<<<<<<< HEAD
	if (sp->flags & SRB_DIF_BUNDL_DMA_VALID) {
		struct crc_context *difctx = sp->u.scmd.ctx;
		struct dsd_dma *dif_dsd, *nxt_dsd;

		list_for_each_entry_safe(dif_dsd, nxt_dsd,
		    &difctx->ldif_dma_hndl_list, list) {
			list_del(&dif_dsd->list);
			dma_pool_free(ha->dif_bundl_pool, dif_dsd->dsd_addr,
			    dif_dsd->dsd_list_dma);
			kfree(dif_dsd);
			difctx->no_dif_bundl--;
		}

		list_for_each_entry_safe(dif_dsd, nxt_dsd,
		    &difctx->ldif_dsd_list, list) {
			list_del(&dif_dsd->list);
			dma_pool_free(ha->dl_dma_pool, dif_dsd->dsd_addr,
			    dif_dsd->dsd_list_dma);
			kfree(dif_dsd);
			difctx->no_ldif_dsd--;
		}

		if (difctx->no_ldif_dsd) {
			ql_dbg(ql_dbg_tgt+ql_dbg_verbose, sp->vha, 0xe022,
			    "%s: difctx->no_ldif_dsd=%x\n",
			    __func__, difctx->no_ldif_dsd);
		}

		if (difctx->no_dif_bundl) {
			ql_dbg(ql_dbg_tgt+ql_dbg_verbose, sp->vha, 0xe022,
			    "%s: difctx->no_dif_bundl=%x\n",
			    __func__, difctx->no_dif_bundl);
		}
		sp->flags &= ~SRB_DIF_BUNDL_DMA_VALID;
	}

end:
	CMD_SP(cmd) = NULL;
	qla2xxx_rel_qpair_sp(sp->qpair, sp);
=======

	if (sp->flags & SRB_CRC_CTX_DMA_VALID) {
		struct crc_context *ctx0 = ctx;

		dma_pool_free(ha->dl_dma_pool, ctx, ctx0->crc_ctx_dma);
		sp->flags &= ~SRB_CRC_CTX_DMA_VALID;
	}
>>>>>>> 0ecfebd2
}

void
qla2xxx_qpair_sp_compl(void *ptr, int res)
{
	srb_t *sp = ptr;
	struct scsi_cmnd *cmd = GET_CMD_SP(sp);
	struct completion *comp = sp->comp;

	if (WARN_ON_ONCE(atomic_read(&sp->ref_count) == 0))
		return;

	atomic_dec(&sp->ref_count);

	sp->free(sp);
	cmd->result = res;
	CMD_SP(cmd) = NULL;
	cmd->scsi_done(cmd);
	if (comp)
		complete(comp);
	qla2xxx_rel_qpair_sp(sp->qpair, sp);
}

static int
qla2xxx_queuecommand(struct Scsi_Host *host, struct scsi_cmnd *cmd)
{
	scsi_qla_host_t *vha = shost_priv(host);
	fc_port_t *fcport = (struct fc_port *) cmd->device->hostdata;
	struct fc_rport *rport = starget_to_rport(scsi_target(cmd->device));
	struct qla_hw_data *ha = vha->hw;
	struct scsi_qla_host *base_vha = pci_get_drvdata(ha->pdev);
	srb_t *sp;
	int rval;
	struct qla_qpair *qpair = NULL;
	uint32_t tag;
	uint16_t hwq;

	if (unlikely(test_bit(UNLOADING, &base_vha->dpc_flags)) ||
	    WARN_ON_ONCE(!rport)) {
		cmd->result = DID_NO_CONNECT << 16;
		goto qc24_fail_command;
	}

	if (ha->mqenable) {
		tag = blk_mq_unique_tag(cmd->request);
		hwq = blk_mq_unique_tag_to_hwq(tag);
		qpair = ha->queue_pair_map[hwq];

		if (qpair)
			return qla2xxx_mqueuecommand(host, cmd, qpair);
	}

	if (ha->flags.eeh_busy) {
		if (ha->flags.pci_channel_io_perm_failure) {
			ql_dbg(ql_dbg_aer, vha, 0x9010,
			    "PCI Channel IO permanent failure, exiting "
			    "cmd=%p.\n", cmd);
			cmd->result = DID_NO_CONNECT << 16;
		} else {
			ql_dbg(ql_dbg_aer, vha, 0x9011,
			    "EEH_Busy, Requeuing the cmd=%p.\n", cmd);
			cmd->result = DID_REQUEUE << 16;
		}
		goto qc24_fail_command;
	}

	rval = fc_remote_port_chkready(rport);
	if (rval) {
		cmd->result = rval;
		ql_dbg(ql_dbg_io + ql_dbg_verbose, vha, 0x3003,
		    "fc_remote_port_chkready failed for cmd=%p, rval=0x%x.\n",
		    cmd, rval);
		goto qc24_fail_command;
	}

	if (!vha->flags.difdix_supported &&
		scsi_get_prot_op(cmd) != SCSI_PROT_NORMAL) {
			ql_dbg(ql_dbg_io, vha, 0x3004,
			    "DIF Cap not reg, fail DIF capable cmd's:%p.\n",
			    cmd);
			cmd->result = DID_NO_CONNECT << 16;
			goto qc24_fail_command;
	}

	if (!fcport) {
		cmd->result = DID_NO_CONNECT << 16;
		goto qc24_fail_command;
	}

	if (atomic_read(&fcport->state) != FCS_ONLINE) {
		if (atomic_read(&fcport->state) == FCS_DEVICE_DEAD ||
			atomic_read(&base_vha->loop_state) == LOOP_DEAD) {
			ql_dbg(ql_dbg_io, vha, 0x3005,
			    "Returning DNC, fcport_state=%d loop_state=%d.\n",
			    atomic_read(&fcport->state),
			    atomic_read(&base_vha->loop_state));
			cmd->result = DID_NO_CONNECT << 16;
			goto qc24_fail_command;
		}
		goto qc24_target_busy;
	}

	/*
	 * Return target busy if we've received a non-zero retry_delay_timer
	 * in a FCP_RSP.
	 */
	if (fcport->retry_delay_timestamp == 0) {
		/* retry delay not set */
	} else if (time_after(jiffies, fcport->retry_delay_timestamp))
		fcport->retry_delay_timestamp = 0;
	else
		goto qc24_target_busy;

	sp = qla2x00_get_sp(vha, fcport, GFP_ATOMIC);
	if (!sp)
		goto qc24_host_busy;

	sp->u.scmd.cmd = cmd;
	sp->type = SRB_SCSI_CMD;
	atomic_set(&sp->ref_count, 1);
	CMD_SP(cmd) = (void *)sp;
	sp->free = qla2x00_sp_free_dma;
	sp->done = qla2x00_sp_compl;

	rval = ha->isp_ops->start_scsi(sp);
	if (rval != QLA_SUCCESS) {
		ql_dbg(ql_dbg_io + ql_dbg_verbose, vha, 0x3013,
		    "Start scsi failed rval=%d for cmd=%p.\n", rval, cmd);
		goto qc24_host_busy_free_sp;
	}

	return 0;

qc24_host_busy_free_sp:
	sp->free(sp);

qc24_host_busy:
	return SCSI_MLQUEUE_HOST_BUSY;

qc24_target_busy:
	return SCSI_MLQUEUE_TARGET_BUSY;

qc24_fail_command:
	cmd->scsi_done(cmd);

	return 0;
}

/* For MQ supported I/O */
int
qla2xxx_mqueuecommand(struct Scsi_Host *host, struct scsi_cmnd *cmd,
    struct qla_qpair *qpair)
{
	scsi_qla_host_t *vha = shost_priv(host);
	fc_port_t *fcport = (struct fc_port *) cmd->device->hostdata;
	struct fc_rport *rport = starget_to_rport(scsi_target(cmd->device));
	struct qla_hw_data *ha = vha->hw;
	struct scsi_qla_host *base_vha = pci_get_drvdata(ha->pdev);
	srb_t *sp;
	int rval;

	rval = rport ? fc_remote_port_chkready(rport) : FC_PORTSTATE_OFFLINE;
	if (rval) {
		cmd->result = rval;
		ql_dbg(ql_dbg_io + ql_dbg_verbose, vha, 0x3076,
		    "fc_remote_port_chkready failed for cmd=%p, rval=0x%x.\n",
		    cmd, rval);
		goto qc24_fail_command;
	}

	if (!fcport) {
		cmd->result = DID_NO_CONNECT << 16;
		goto qc24_fail_command;
	}

	if (atomic_read(&fcport->state) != FCS_ONLINE) {
		if (atomic_read(&fcport->state) == FCS_DEVICE_DEAD ||
			atomic_read(&base_vha->loop_state) == LOOP_DEAD) {
			ql_dbg(ql_dbg_io, vha, 0x3077,
			    "Returning DNC, fcport_state=%d loop_state=%d.\n",
			    atomic_read(&fcport->state),
			    atomic_read(&base_vha->loop_state));
			cmd->result = DID_NO_CONNECT << 16;
			goto qc24_fail_command;
		}
		goto qc24_target_busy;
	}

	/*
	 * Return target busy if we've received a non-zero retry_delay_timer
	 * in a FCP_RSP.
	 */
	if (fcport->retry_delay_timestamp == 0) {
		/* retry delay not set */
	} else if (time_after(jiffies, fcport->retry_delay_timestamp))
		fcport->retry_delay_timestamp = 0;
	else
		goto qc24_target_busy;

	sp = qla2xxx_get_qpair_sp(vha, qpair, fcport, GFP_ATOMIC);
	if (!sp)
		goto qc24_host_busy;

	sp->u.scmd.cmd = cmd;
	sp->type = SRB_SCSI_CMD;
	atomic_set(&sp->ref_count, 1);
	CMD_SP(cmd) = (void *)sp;
	sp->free = qla2xxx_qpair_sp_free_dma;
	sp->done = qla2xxx_qpair_sp_compl;
	sp->qpair = qpair;

	rval = ha->isp_ops->start_scsi_mq(sp);
	if (rval != QLA_SUCCESS) {
		ql_dbg(ql_dbg_io + ql_dbg_verbose, vha, 0x3078,
		    "Start scsi failed rval=%d for cmd=%p.\n", rval, cmd);
		if (rval == QLA_INTERFACE_ERROR)
			goto qc24_fail_command;
		goto qc24_host_busy_free_sp;
	}

	return 0;

qc24_host_busy_free_sp:
	sp->free(sp);

qc24_host_busy:
	return SCSI_MLQUEUE_HOST_BUSY;

qc24_target_busy:
	return SCSI_MLQUEUE_TARGET_BUSY;

qc24_fail_command:
	cmd->scsi_done(cmd);

	return 0;
}

/*
 * qla2x00_eh_wait_on_command
 *    Waits for the command to be returned by the Firmware for some
 *    max time.
 *
 * Input:
 *    cmd = Scsi Command to wait on.
 *
 * Return:
 *    Not Found : 0
 *    Found : 1
 */
static int
qla2x00_eh_wait_on_command(struct scsi_cmnd *cmd)
{
#define ABORT_POLLING_PERIOD	1000
#define ABORT_WAIT_ITER		((2 * 1000) / (ABORT_POLLING_PERIOD))
	unsigned long wait_iter = ABORT_WAIT_ITER;
	scsi_qla_host_t *vha = shost_priv(cmd->device->host);
	struct qla_hw_data *ha = vha->hw;
	int ret = QLA_SUCCESS;

	if (unlikely(pci_channel_offline(ha->pdev)) || ha->flags.eeh_busy) {
		ql_dbg(ql_dbg_taskm, vha, 0x8005,
		    "Return:eh_wait.\n");
		return ret;
	}

	while (CMD_SP(cmd) && wait_iter--) {
		msleep(ABORT_POLLING_PERIOD);
	}
	if (CMD_SP(cmd))
		ret = QLA_FUNCTION_FAILED;

	return ret;
}

/*
 * qla2x00_wait_for_hba_online
 *    Wait till the HBA is online after going through
 *    <= MAX_RETRIES_OF_ISP_ABORT  or
 *    finally HBA is disabled ie marked offline
 *
 * Input:
 *     ha - pointer to host adapter structure
 *
 * Note:
 *    Does context switching-Release SPIN_LOCK
 *    (if any) before calling this routine.
 *
 * Return:
 *    Success (Adapter is online) : 0
 *    Failed  (Adapter is offline/disabled) : 1
 */
int
qla2x00_wait_for_hba_online(scsi_qla_host_t *vha)
{
	int		return_status;
	unsigned long	wait_online;
	struct qla_hw_data *ha = vha->hw;
	scsi_qla_host_t *base_vha = pci_get_drvdata(ha->pdev);

	wait_online = jiffies + (MAX_LOOP_TIMEOUT * HZ);
	while (((test_bit(ISP_ABORT_NEEDED, &base_vha->dpc_flags)) ||
	    test_bit(ABORT_ISP_ACTIVE, &base_vha->dpc_flags) ||
	    test_bit(ISP_ABORT_RETRY, &base_vha->dpc_flags) ||
	    ha->dpc_active) && time_before(jiffies, wait_online)) {

		msleep(1000);
	}
	if (base_vha->flags.online)
		return_status = QLA_SUCCESS;
	else
		return_status = QLA_FUNCTION_FAILED;

	return (return_status);
}

static inline int test_fcport_count(scsi_qla_host_t *vha)
{
	struct qla_hw_data *ha = vha->hw;
	unsigned long flags;
	int res;

	spin_lock_irqsave(&ha->tgt.sess_lock, flags);
	ql_dbg(ql_dbg_init, vha, 0x00ec,
	    "tgt %p, fcport_count=%d\n",
	    vha, vha->fcport_count);
	res = (vha->fcport_count == 0);
	spin_unlock_irqrestore(&ha->tgt.sess_lock, flags);

	return res;
}

/*
 * qla2x00_wait_for_sess_deletion can only be called from remove_one.
 * it has dependency on UNLOADING flag to stop device discovery
 */
void
qla2x00_wait_for_sess_deletion(scsi_qla_host_t *vha)
{
	qla2x00_mark_all_devices_lost(vha, 0);

	wait_event_timeout(vha->fcport_waitQ, test_fcport_count(vha), 10*HZ);
}

/*
 * qla2x00_wait_for_hba_ready
 * Wait till the HBA is ready before doing driver unload
 *
 * Input:
 *     ha - pointer to host adapter structure
 *
 * Note:
 *    Does context switching-Release SPIN_LOCK
 *    (if any) before calling this routine.
 *
 */
static void
qla2x00_wait_for_hba_ready(scsi_qla_host_t *vha)
{
	struct qla_hw_data *ha = vha->hw;
	scsi_qla_host_t *base_vha = pci_get_drvdata(ha->pdev);

	while ((qla2x00_reset_active(vha) || ha->dpc_active ||
		ha->flags.mbox_busy) ||
	       test_bit(FX00_RESET_RECOVERY, &vha->dpc_flags) ||
	       test_bit(FX00_TARGET_SCAN, &vha->dpc_flags)) {
		if (test_bit(UNLOADING, &base_vha->dpc_flags))
			break;
		msleep(1000);
	}
}

int
qla2x00_wait_for_chip_reset(scsi_qla_host_t *vha)
{
	int		return_status;
	unsigned long	wait_reset;
	struct qla_hw_data *ha = vha->hw;
	scsi_qla_host_t *base_vha = pci_get_drvdata(ha->pdev);

	wait_reset = jiffies + (MAX_LOOP_TIMEOUT * HZ);
	while (((test_bit(ISP_ABORT_NEEDED, &base_vha->dpc_flags)) ||
	    test_bit(ABORT_ISP_ACTIVE, &base_vha->dpc_flags) ||
	    test_bit(ISP_ABORT_RETRY, &base_vha->dpc_flags) ||
	    ha->dpc_active) && time_before(jiffies, wait_reset)) {

		msleep(1000);

		if (!test_bit(ISP_ABORT_NEEDED, &base_vha->dpc_flags) &&
		    ha->flags.chip_reset_done)
			break;
	}
	if (ha->flags.chip_reset_done)
		return_status = QLA_SUCCESS;
	else
		return_status = QLA_FUNCTION_FAILED;

	return return_status;
}

static int
sp_get(struct srb *sp)
{
	if (!refcount_inc_not_zero((refcount_t *)&sp->ref_count))
		/* kref get fail */
		return ENXIO;
	else
		return 0;
}

#define ISP_REG_DISCONNECT 0xffffffffU
/**************************************************************************
* qla2x00_isp_reg_stat
*
* Description:
*	Read the host status register of ISP before aborting the command.
*
* Input:
*	ha = pointer to host adapter structure.
*
*
* Returns:
*	Either true or false.
*
* Note:	Return true if there is register disconnect.
**************************************************************************/
static inline
uint32_t qla2x00_isp_reg_stat(struct qla_hw_data *ha)
{
	struct device_reg_24xx __iomem *reg = &ha->iobase->isp24;
	struct device_reg_82xx __iomem *reg82 = &ha->iobase->isp82;

	if (IS_P3P_TYPE(ha))
		return ((RD_REG_DWORD(&reg82->host_int)) == ISP_REG_DISCONNECT);
	else
		return ((RD_REG_DWORD(&reg->host_status)) ==
			ISP_REG_DISCONNECT);
}

/**************************************************************************
* qla2xxx_eh_abort
*
* Description:
*    The abort function will abort the specified command.
*
* Input:
*    cmd = Linux SCSI command packet to be aborted.
*
* Returns:
*    Either SUCCESS or FAILED.
*
* Note:
*    Only return FAILED if command not returned by firmware.
**************************************************************************/
static int
qla2xxx_eh_abort(struct scsi_cmnd *cmd)
{
	scsi_qla_host_t *vha = shost_priv(cmd->device->host);
	srb_t *sp;
	int ret;
	unsigned int id;
	uint64_t lun;
	unsigned long flags;
	int rval;
	struct qla_hw_data *ha = vha->hw;
	struct qla_qpair *qpair;

	if (qla2x00_isp_reg_stat(ha)) {
		ql_log(ql_log_info, vha, 0x8042,
		    "PCI/Register disconnect, exiting.\n");
		return FAILED;
	}

	ret = fc_block_scsi_eh(cmd);
	if (ret != 0)
		return ret;

	sp = (srb_t *) CMD_SP(cmd);
	if (!sp)
		return SUCCESS;

	qpair = sp->qpair;
	if (!qpair)
		return SUCCESS;

	spin_lock_irqsave(qpair->qp_lock_ptr, flags);
	if (sp->type != SRB_SCSI_CMD || GET_CMD_SP(sp) != cmd) {
		/* there's a chance an interrupt could clear
		   the ptr as part of done & free */
		spin_unlock_irqrestore(qpair->qp_lock_ptr, flags);
		return SUCCESS;
	}

	if (sp_get(sp)){
		/* ref_count is already 0 */
		spin_unlock_irqrestore(qpair->qp_lock_ptr, flags);
		return SUCCESS;
	}
	spin_unlock_irqrestore(qpair->qp_lock_ptr, flags);

	id = cmd->device->id;
	lun = cmd->device->lun;

	ql_dbg(ql_dbg_taskm, vha, 0x8002,
	    "Aborting from RISC nexus=%ld:%d:%llu sp=%p cmd=%p handle=%x\n",
	    vha->host_no, id, lun, sp, cmd, sp->handle);

	rval = ha->isp_ops->abort_command(sp);
	ql_dbg(ql_dbg_taskm, vha, 0x8003,
	       "Abort command mbx cmd=%p, rval=%x.\n", cmd, rval);

	switch (rval) {
	case QLA_SUCCESS:
		/*
		 * The command has been aborted. That means that the firmware
		 * won't report a completion.
		 */
		sp->done(sp, DID_ABORT << 16);
		ret = SUCCESS;
		break;
	default:
		/*
		 * Either abort failed or abort and completion raced. Let
		 * the SCSI core retry the abort in the former case.
		 */
		ret = FAILED;
		break;
	}

	ql_log(ql_log_info, vha, 0x801c,
	    "Abort command issued nexus=%ld:%d:%llu -- %x.\n",
	    vha->host_no, id, lun, ret);

	return ret;
}

int
qla2x00_eh_wait_for_pending_commands(scsi_qla_host_t *vha, unsigned int t,
	uint64_t l, enum nexus_wait_type type)
{
	int cnt, match, status;
	unsigned long flags;
	struct qla_hw_data *ha = vha->hw;
	struct req_que *req;
	srb_t *sp;
	struct scsi_cmnd *cmd;

	status = QLA_SUCCESS;

	spin_lock_irqsave(&ha->hardware_lock, flags);
	req = vha->req;
	for (cnt = 1; status == QLA_SUCCESS &&
		cnt < req->num_outstanding_cmds; cnt++) {
		sp = req->outstanding_cmds[cnt];
		if (!sp)
			continue;
		if (sp->type != SRB_SCSI_CMD)
			continue;
		if (vha->vp_idx != sp->vha->vp_idx)
			continue;
		match = 0;
		cmd = GET_CMD_SP(sp);
		switch (type) {
		case WAIT_HOST:
			match = 1;
			break;
		case WAIT_TARGET:
			match = cmd->device->id == t;
			break;
		case WAIT_LUN:
			match = (cmd->device->id == t &&
				cmd->device->lun == l);
			break;
		}
		if (!match)
			continue;

		spin_unlock_irqrestore(&ha->hardware_lock, flags);
		status = qla2x00_eh_wait_on_command(cmd);
		spin_lock_irqsave(&ha->hardware_lock, flags);
	}
	spin_unlock_irqrestore(&ha->hardware_lock, flags);

	return status;
}

static char *reset_errors[] = {
	"HBA not online",
	"HBA not ready",
	"Task management failed",
	"Waiting for command completions",
};

static int
__qla2xxx_eh_generic_reset(char *name, enum nexus_wait_type type,
    struct scsi_cmnd *cmd, int (*do_reset)(struct fc_port *, uint64_t, int))
{
	scsi_qla_host_t *vha = shost_priv(cmd->device->host);
	fc_port_t *fcport = (struct fc_port *) cmd->device->hostdata;
	int err;

	if (!fcport) {
		return FAILED;
	}

	err = fc_block_scsi_eh(cmd);
	if (err != 0)
		return err;

	ql_log(ql_log_info, vha, 0x8009,
	    "%s RESET ISSUED nexus=%ld:%d:%llu cmd=%p.\n", name, vha->host_no,
	    cmd->device->id, cmd->device->lun, cmd);

	err = 0;
	if (qla2x00_wait_for_hba_online(vha) != QLA_SUCCESS) {
		ql_log(ql_log_warn, vha, 0x800a,
		    "Wait for hba online failed for cmd=%p.\n", cmd);
		goto eh_reset_failed;
	}
	err = 2;
	if (do_reset(fcport, cmd->device->lun, 1)
		!= QLA_SUCCESS) {
		ql_log(ql_log_warn, vha, 0x800c,
		    "do_reset failed for cmd=%p.\n", cmd);
		goto eh_reset_failed;
	}
	err = 3;
	if (qla2x00_eh_wait_for_pending_commands(vha, cmd->device->id,
	    cmd->device->lun, type) != QLA_SUCCESS) {
		ql_log(ql_log_warn, vha, 0x800d,
		    "wait for pending cmds failed for cmd=%p.\n", cmd);
		goto eh_reset_failed;
	}

	ql_log(ql_log_info, vha, 0x800e,
	    "%s RESET SUCCEEDED nexus:%ld:%d:%llu cmd=%p.\n", name,
	    vha->host_no, cmd->device->id, cmd->device->lun, cmd);

	return SUCCESS;

eh_reset_failed:
	ql_log(ql_log_info, vha, 0x800f,
	    "%s RESET FAILED: %s nexus=%ld:%d:%llu cmd=%p.\n", name,
	    reset_errors[err], vha->host_no, cmd->device->id, cmd->device->lun,
	    cmd);
	return FAILED;
}

static int
qla2xxx_eh_device_reset(struct scsi_cmnd *cmd)
{
	scsi_qla_host_t *vha = shost_priv(cmd->device->host);
	struct qla_hw_data *ha = vha->hw;

	if (qla2x00_isp_reg_stat(ha)) {
		ql_log(ql_log_info, vha, 0x803e,
		    "PCI/Register disconnect, exiting.\n");
		return FAILED;
	}

	return __qla2xxx_eh_generic_reset("DEVICE", WAIT_LUN, cmd,
	    ha->isp_ops->lun_reset);
}

static int
qla2xxx_eh_target_reset(struct scsi_cmnd *cmd)
{
	scsi_qla_host_t *vha = shost_priv(cmd->device->host);
	struct qla_hw_data *ha = vha->hw;

	if (qla2x00_isp_reg_stat(ha)) {
		ql_log(ql_log_info, vha, 0x803f,
		    "PCI/Register disconnect, exiting.\n");
		return FAILED;
	}

	return __qla2xxx_eh_generic_reset("TARGET", WAIT_TARGET, cmd,
	    ha->isp_ops->target_reset);
}

/**************************************************************************
* qla2xxx_eh_bus_reset
*
* Description:
*    The bus reset function will reset the bus and abort any executing
*    commands.
*
* Input:
*    cmd = Linux SCSI command packet of the command that cause the
*          bus reset.
*
* Returns:
*    SUCCESS/FAILURE (defined as macro in scsi.h).
*
**************************************************************************/
static int
qla2xxx_eh_bus_reset(struct scsi_cmnd *cmd)
{
	scsi_qla_host_t *vha = shost_priv(cmd->device->host);
	fc_port_t *fcport = (struct fc_port *) cmd->device->hostdata;
	int ret = FAILED;
	unsigned int id;
	uint64_t lun;
	struct qla_hw_data *ha = vha->hw;

	if (qla2x00_isp_reg_stat(ha)) {
		ql_log(ql_log_info, vha, 0x8040,
		    "PCI/Register disconnect, exiting.\n");
		return FAILED;
	}

	id = cmd->device->id;
	lun = cmd->device->lun;

	if (!fcport) {
		return ret;
	}

	ret = fc_block_scsi_eh(cmd);
	if (ret != 0)
		return ret;
	ret = FAILED;

	ql_log(ql_log_info, vha, 0x8012,
	    "BUS RESET ISSUED nexus=%ld:%d:%llu.\n", vha->host_no, id, lun);

	if (qla2x00_wait_for_hba_online(vha) != QLA_SUCCESS) {
		ql_log(ql_log_fatal, vha, 0x8013,
		    "Wait for hba online failed board disabled.\n");
		goto eh_bus_reset_done;
	}

	if (qla2x00_loop_reset(vha) == QLA_SUCCESS)
		ret = SUCCESS;

	if (ret == FAILED)
		goto eh_bus_reset_done;

	/* Flush outstanding commands. */
	if (qla2x00_eh_wait_for_pending_commands(vha, 0, 0, WAIT_HOST) !=
	    QLA_SUCCESS) {
		ql_log(ql_log_warn, vha, 0x8014,
		    "Wait for pending commands failed.\n");
		ret = FAILED;
	}

eh_bus_reset_done:
	ql_log(ql_log_warn, vha, 0x802b,
	    "BUS RESET %s nexus=%ld:%d:%llu.\n",
	    (ret == FAILED) ? "FAILED" : "SUCCEEDED", vha->host_no, id, lun);

	return ret;
}

/**************************************************************************
* qla2xxx_eh_host_reset
*
* Description:
*    The reset function will reset the Adapter.
*
* Input:
*      cmd = Linux SCSI command packet of the command that cause the
*            adapter reset.
*
* Returns:
*      Either SUCCESS or FAILED.
*
* Note:
**************************************************************************/
static int
qla2xxx_eh_host_reset(struct scsi_cmnd *cmd)
{
	scsi_qla_host_t *vha = shost_priv(cmd->device->host);
	struct qla_hw_data *ha = vha->hw;
	int ret = FAILED;
	unsigned int id;
	uint64_t lun;
	scsi_qla_host_t *base_vha = pci_get_drvdata(ha->pdev);

	if (qla2x00_isp_reg_stat(ha)) {
		ql_log(ql_log_info, vha, 0x8041,
		    "PCI/Register disconnect, exiting.\n");
		schedule_work(&ha->board_disable);
		return SUCCESS;
	}

	id = cmd->device->id;
	lun = cmd->device->lun;

	ql_log(ql_log_info, vha, 0x8018,
	    "ADAPTER RESET ISSUED nexus=%ld:%d:%llu.\n", vha->host_no, id, lun);

	/*
	 * No point in issuing another reset if one is active.  Also do not
	 * attempt a reset if we are updating flash.
	 */
	if (qla2x00_reset_active(vha) || ha->optrom_state != QLA_SWAITING)
		goto eh_host_reset_lock;

	if (vha != base_vha) {
		if (qla2x00_vp_abort_isp(vha))
			goto eh_host_reset_lock;
	} else {
		if (IS_P3P_TYPE(vha->hw)) {
			if (!qla82xx_fcoe_ctx_reset(vha)) {
				/* Ctx reset success */
				ret = SUCCESS;
				goto eh_host_reset_lock;
			}
			/* fall thru if ctx reset failed */
		}
		if (ha->wq)
			flush_workqueue(ha->wq);

		set_bit(ABORT_ISP_ACTIVE, &base_vha->dpc_flags);
		if (ha->isp_ops->abort_isp(base_vha)) {
			clear_bit(ABORT_ISP_ACTIVE, &base_vha->dpc_flags);
			/* failed. schedule dpc to try */
			set_bit(ISP_ABORT_NEEDED, &base_vha->dpc_flags);

			if (qla2x00_wait_for_hba_online(vha) != QLA_SUCCESS) {
				ql_log(ql_log_warn, vha, 0x802a,
				    "wait for hba online failed.\n");
				goto eh_host_reset_lock;
			}
		}
		clear_bit(ABORT_ISP_ACTIVE, &base_vha->dpc_flags);
	}

	/* Waiting for command to be returned to OS.*/
	if (qla2x00_eh_wait_for_pending_commands(vha, 0, 0, WAIT_HOST) ==
		QLA_SUCCESS)
		ret = SUCCESS;

eh_host_reset_lock:
	ql_log(ql_log_info, vha, 0x8017,
	    "ADAPTER RESET %s nexus=%ld:%d:%llu.\n",
	    (ret == FAILED) ? "FAILED" : "SUCCEEDED", vha->host_no, id, lun);

	return ret;
}

/*
* qla2x00_loop_reset
*      Issue loop reset.
*
* Input:
*      ha = adapter block pointer.
*
* Returns:
*      0 = success
*/
int
qla2x00_loop_reset(scsi_qla_host_t *vha)
{
	int ret;
	struct fc_port *fcport;
	struct qla_hw_data *ha = vha->hw;

	if (IS_QLAFX00(ha)) {
		return qlafx00_loop_reset(vha);
	}

	if (ql2xtargetreset == 1 && ha->flags.enable_target_reset) {
		list_for_each_entry(fcport, &vha->vp_fcports, list) {
			if (fcport->port_type != FCT_TARGET)
				continue;

			ret = ha->isp_ops->target_reset(fcport, 0, 0);
			if (ret != QLA_SUCCESS) {
				ql_dbg(ql_dbg_taskm, vha, 0x802c,
				    "Bus Reset failed: Reset=%d "
				    "d_id=%x.\n", ret, fcport->d_id.b24);
			}
		}
	}


	if (ha->flags.enable_lip_full_login && !IS_CNA_CAPABLE(ha)) {
		atomic_set(&vha->loop_state, LOOP_DOWN);
		atomic_set(&vha->loop_down_timer, LOOP_DOWN_TIME);
		qla2x00_mark_all_devices_lost(vha, 0);
		ret = qla2x00_full_login_lip(vha);
		if (ret != QLA_SUCCESS) {
			ql_dbg(ql_dbg_taskm, vha, 0x802d,
			    "full_login_lip=%d.\n", ret);
		}
	}

	if (ha->flags.enable_lip_reset) {
		ret = qla2x00_lip_reset(vha);
		if (ret != QLA_SUCCESS)
			ql_dbg(ql_dbg_taskm, vha, 0x802e,
			    "lip_reset failed (%d).\n", ret);
	}

	/* Issue marker command only when we are going to start the I/O */
	vha->marker_needed = 1;

	return QLA_SUCCESS;
}

static void qla2x00_abort_srb(struct qla_qpair *qp, srb_t *sp, const int res,
			      unsigned long *flags)
	__releases(qp->qp_lock_ptr)
	__acquires(qp->qp_lock_ptr)
{
<<<<<<< HEAD
	scsi_qla_host_t *vha = qp->vha;
	struct qla_hw_data *ha = vha->hw;

	if (sp->type == SRB_NVME_CMD || sp->type == SRB_NVME_LS) {
		if (!sp_get(sp)) {
			/* got sp */
			spin_unlock_irqrestore(qp->qp_lock_ptr, *flags);
			qla_nvme_abort(ha, sp, res);
			spin_lock_irqsave(qp->qp_lock_ptr, *flags);
		}
	} else if (GET_CMD_SP(sp) && !ha->flags.eeh_busy &&
		   !test_bit(ABORT_ISP_ACTIVE, &vha->dpc_flags) &&
		   !qla2x00_isp_reg_stat(ha) && sp->type == SRB_SCSI_CMD) {
		/*
		 * Don't abort commands in adapter during EEH recovery as it's
		 * not accessible/responding.
		 *
		 * Get a reference to the sp and drop the lock. The reference
		 * ensures this sp->done() call and not the call in
		 * qla2xxx_eh_abort() ends the SCSI cmd (with result 'res').
		 */
		if (!sp_get(sp)) {
			int status;

			spin_unlock_irqrestore(qp->qp_lock_ptr, *flags);
			status = qla2xxx_eh_abort(GET_CMD_SP(sp));
			spin_lock_irqsave(qp->qp_lock_ptr, *flags);
			/*
			 * Get rid of extra reference caused
			 * by early exit from qla2xxx_eh_abort
			 */
			if (status == FAST_IO_FAIL)
				atomic_dec(&sp->ref_count);
		}
	}
	sp->done(sp, res);
=======
	DECLARE_COMPLETION_ONSTACK(comp);
	scsi_qla_host_t *vha = qp->vha;
	struct qla_hw_data *ha = vha->hw;
	int rval;

	if (sp_get(sp))
		return;

	if (sp->type == SRB_NVME_CMD || sp->type == SRB_NVME_LS ||
	    (sp->type == SRB_SCSI_CMD && !ha->flags.eeh_busy &&
	     !test_bit(ABORT_ISP_ACTIVE, &vha->dpc_flags) &&
	     !qla2x00_isp_reg_stat(ha))) {
		sp->comp = &comp;
		spin_unlock_irqrestore(qp->qp_lock_ptr, *flags);
		rval = ha->isp_ops->abort_command(sp);

		switch (rval) {
		case QLA_SUCCESS:
			sp->done(sp, res);
			break;
		case QLA_FUNCTION_PARAMETER_ERROR:
			wait_for_completion(&comp);
			break;
		}

		spin_lock_irqsave(qp->qp_lock_ptr, *flags);
		sp->comp = NULL;
	}
>>>>>>> 0ecfebd2
}

static void
__qla2x00_abort_all_cmds(struct qla_qpair *qp, int res)
{
	int cnt;
	unsigned long flags;
	srb_t *sp;
	scsi_qla_host_t *vha = qp->vha;
	struct qla_hw_data *ha = vha->hw;
	struct req_que *req;
	struct qla_tgt *tgt = vha->vha_tgt.qla_tgt;
	struct qla_tgt_cmd *cmd;

	if (!ha->req_q_map)
		return;
	spin_lock_irqsave(qp->qp_lock_ptr, flags);
	req = qp->req;
	for (cnt = 1; cnt < req->num_outstanding_cmds; cnt++) {
		sp = req->outstanding_cmds[cnt];
		if (sp) {
			req->outstanding_cmds[cnt] = NULL;
			switch (sp->cmd_type) {
			case TYPE_SRB:
				qla2x00_abort_srb(qp, sp, res, &flags);
				break;
			case TYPE_TGT_CMD:
				if (!vha->hw->tgt.tgt_ops || !tgt ||
				    qla_ini_mode_enabled(vha)) {
					ql_dbg(ql_dbg_tgt_mgt, vha, 0xf003,
					    "HOST-ABORT-HNDLR: dpc_flags=%lx. Target mode disabled\n",
					    vha->dpc_flags);
					continue;
				}
				cmd = (struct qla_tgt_cmd *)sp;
				cmd->aborted = 1;
				break;
			case TYPE_TGT_TMCMD:
				/* Skip task management functions. */
				break;
			default:
				break;
			}
		}
	}
	spin_unlock_irqrestore(qp->qp_lock_ptr, flags);
}

void
qla2x00_abort_all_cmds(scsi_qla_host_t *vha, int res)
{
	int que;
	struct qla_hw_data *ha = vha->hw;

	__qla2x00_abort_all_cmds(ha->base_qpair, res);

	for (que = 0; que < ha->max_qpairs; que++) {
		if (!ha->queue_pair_map[que])
			continue;

		__qla2x00_abort_all_cmds(ha->queue_pair_map[que], res);
	}
}

static int
qla2xxx_slave_alloc(struct scsi_device *sdev)
{
	struct fc_rport *rport = starget_to_rport(scsi_target(sdev));

	if (!rport || fc_remote_port_chkready(rport))
		return -ENXIO;

	sdev->hostdata = *(fc_port_t **)rport->dd_data;

	return 0;
}

static int
qla2xxx_slave_configure(struct scsi_device *sdev)
{
	scsi_qla_host_t *vha = shost_priv(sdev->host);
	struct req_que *req = vha->req;

	if (IS_T10_PI_CAPABLE(vha->hw))
		blk_queue_update_dma_alignment(sdev->request_queue, 0x7);

	scsi_change_queue_depth(sdev, req->max_q_depth);
	return 0;
}

static void
qla2xxx_slave_destroy(struct scsi_device *sdev)
{
	sdev->hostdata = NULL;
}

/**
 * qla2x00_config_dma_addressing() - Configure OS DMA addressing method.
 * @ha: HA context
 *
 * At exit, the @ha's flags.enable_64bit_addressing set to indicated
 * supported addressing method.
 */
static void
qla2x00_config_dma_addressing(struct qla_hw_data *ha)
{
	/* Assume a 32bit DMA mask. */
	ha->flags.enable_64bit_addressing = 0;

	if (!dma_set_mask(&ha->pdev->dev, DMA_BIT_MASK(64))) {
		/* Any upper-dword bits set? */
		if (MSD(dma_get_required_mask(&ha->pdev->dev)) &&
		    !pci_set_consistent_dma_mask(ha->pdev, DMA_BIT_MASK(64))) {
			/* Ok, a 64bit DMA mask is applicable. */
			ha->flags.enable_64bit_addressing = 1;
			ha->isp_ops->calc_req_entries = qla2x00_calc_iocbs_64;
			ha->isp_ops->build_iocbs = qla2x00_build_scsi_iocbs_64;
			return;
		}
	}

	dma_set_mask(&ha->pdev->dev, DMA_BIT_MASK(32));
	pci_set_consistent_dma_mask(ha->pdev, DMA_BIT_MASK(32));
}

static void
qla2x00_enable_intrs(struct qla_hw_data *ha)
{
	unsigned long flags = 0;
	struct device_reg_2xxx __iomem *reg = &ha->iobase->isp;

	spin_lock_irqsave(&ha->hardware_lock, flags);
	ha->interrupts_on = 1;
	/* enable risc and host interrupts */
	WRT_REG_WORD(&reg->ictrl, ICR_EN_INT | ICR_EN_RISC);
	RD_REG_WORD(&reg->ictrl);
	spin_unlock_irqrestore(&ha->hardware_lock, flags);

}

static void
qla2x00_disable_intrs(struct qla_hw_data *ha)
{
	unsigned long flags = 0;
	struct device_reg_2xxx __iomem *reg = &ha->iobase->isp;

	spin_lock_irqsave(&ha->hardware_lock, flags);
	ha->interrupts_on = 0;
	/* disable risc and host interrupts */
	WRT_REG_WORD(&reg->ictrl, 0);
	RD_REG_WORD(&reg->ictrl);
	spin_unlock_irqrestore(&ha->hardware_lock, flags);
}

static void
qla24xx_enable_intrs(struct qla_hw_data *ha)
{
	unsigned long flags = 0;
	struct device_reg_24xx __iomem *reg = &ha->iobase->isp24;

	spin_lock_irqsave(&ha->hardware_lock, flags);
	ha->interrupts_on = 1;
	WRT_REG_DWORD(&reg->ictrl, ICRX_EN_RISC_INT);
	RD_REG_DWORD(&reg->ictrl);
	spin_unlock_irqrestore(&ha->hardware_lock, flags);
}

static void
qla24xx_disable_intrs(struct qla_hw_data *ha)
{
	unsigned long flags = 0;
	struct device_reg_24xx __iomem *reg = &ha->iobase->isp24;

	if (IS_NOPOLLING_TYPE(ha))
		return;
	spin_lock_irqsave(&ha->hardware_lock, flags);
	ha->interrupts_on = 0;
	WRT_REG_DWORD(&reg->ictrl, 0);
	RD_REG_DWORD(&reg->ictrl);
	spin_unlock_irqrestore(&ha->hardware_lock, flags);
}

static int
qla2x00_iospace_config(struct qla_hw_data *ha)
{
	resource_size_t pio;
	uint16_t msix;

	if (pci_request_selected_regions(ha->pdev, ha->bars,
	    QLA2XXX_DRIVER_NAME)) {
		ql_log_pci(ql_log_fatal, ha->pdev, 0x0011,
		    "Failed to reserve PIO/MMIO regions (%s), aborting.\n",
		    pci_name(ha->pdev));
		goto iospace_error_exit;
	}
	if (!(ha->bars & 1))
		goto skip_pio;

	/* We only need PIO for Flash operations on ISP2312 v2 chips. */
	pio = pci_resource_start(ha->pdev, 0);
	if (pci_resource_flags(ha->pdev, 0) & IORESOURCE_IO) {
		if (pci_resource_len(ha->pdev, 0) < MIN_IOBASE_LEN) {
			ql_log_pci(ql_log_warn, ha->pdev, 0x0012,
			    "Invalid pci I/O region size (%s).\n",
			    pci_name(ha->pdev));
			pio = 0;
		}
	} else {
		ql_log_pci(ql_log_warn, ha->pdev, 0x0013,
		    "Region #0 no a PIO resource (%s).\n",
		    pci_name(ha->pdev));
		pio = 0;
	}
	ha->pio_address = pio;
	ql_dbg_pci(ql_dbg_init, ha->pdev, 0x0014,
	    "PIO address=%llu.\n",
	    (unsigned long long)ha->pio_address);

skip_pio:
	/* Use MMIO operations for all accesses. */
	if (!(pci_resource_flags(ha->pdev, 1) & IORESOURCE_MEM)) {
		ql_log_pci(ql_log_fatal, ha->pdev, 0x0015,
		    "Region #1 not an MMIO resource (%s), aborting.\n",
		    pci_name(ha->pdev));
		goto iospace_error_exit;
	}
	if (pci_resource_len(ha->pdev, 1) < MIN_IOBASE_LEN) {
		ql_log_pci(ql_log_fatal, ha->pdev, 0x0016,
		    "Invalid PCI mem region size (%s), aborting.\n",
		    pci_name(ha->pdev));
		goto iospace_error_exit;
	}

	ha->iobase = ioremap(pci_resource_start(ha->pdev, 1), MIN_IOBASE_LEN);
	if (!ha->iobase) {
		ql_log_pci(ql_log_fatal, ha->pdev, 0x0017,
		    "Cannot remap MMIO (%s), aborting.\n",
		    pci_name(ha->pdev));
		goto iospace_error_exit;
	}

	/* Determine queue resources */
	ha->max_req_queues = ha->max_rsp_queues = 1;
	ha->msix_count = QLA_BASE_VECTORS;
	if (!ql2xmqsupport || !ql2xnvmeenable ||
	    (!IS_QLA25XX(ha) && !IS_QLA81XX(ha)))
		goto mqiobase_exit;

	ha->mqiobase = ioremap(pci_resource_start(ha->pdev, 3),
			pci_resource_len(ha->pdev, 3));
	if (ha->mqiobase) {
		ql_dbg_pci(ql_dbg_init, ha->pdev, 0x0018,
		    "MQIO Base=%p.\n", ha->mqiobase);
		/* Read MSIX vector size of the board */
		pci_read_config_word(ha->pdev, QLA_PCI_MSIX_CONTROL, &msix);
		ha->msix_count = msix + 1;
		/* Max queues are bounded by available msix vectors */
		/* MB interrupt uses 1 vector */
		ha->max_req_queues = ha->msix_count - 1;
		ha->max_rsp_queues = ha->max_req_queues;
		/* Queue pairs is the max value minus the base queue pair */
		ha->max_qpairs = ha->max_rsp_queues - 1;
		ql_dbg_pci(ql_dbg_init, ha->pdev, 0x0188,
		    "Max no of queues pairs: %d.\n", ha->max_qpairs);

		ql_log_pci(ql_log_info, ha->pdev, 0x001a,
		    "MSI-X vector count: %d.\n", ha->msix_count);
	} else
		ql_log_pci(ql_log_info, ha->pdev, 0x001b,
		    "BAR 3 not enabled.\n");

mqiobase_exit:
	ql_dbg_pci(ql_dbg_init, ha->pdev, 0x001c,
	    "MSIX Count: %d.\n", ha->msix_count);
	return (0);

iospace_error_exit:
	return (-ENOMEM);
}


static int
qla83xx_iospace_config(struct qla_hw_data *ha)
{
	uint16_t msix;

	if (pci_request_selected_regions(ha->pdev, ha->bars,
	    QLA2XXX_DRIVER_NAME)) {
		ql_log_pci(ql_log_fatal, ha->pdev, 0x0117,
		    "Failed to reserve PIO/MMIO regions (%s), aborting.\n",
		    pci_name(ha->pdev));

		goto iospace_error_exit;
	}

	/* Use MMIO operations for all accesses. */
	if (!(pci_resource_flags(ha->pdev, 0) & IORESOURCE_MEM)) {
		ql_log_pci(ql_log_warn, ha->pdev, 0x0118,
		    "Invalid pci I/O region size (%s).\n",
		    pci_name(ha->pdev));
		goto iospace_error_exit;
	}
	if (pci_resource_len(ha->pdev, 0) < MIN_IOBASE_LEN) {
		ql_log_pci(ql_log_warn, ha->pdev, 0x0119,
		    "Invalid PCI mem region size (%s), aborting\n",
			pci_name(ha->pdev));
		goto iospace_error_exit;
	}

	ha->iobase = ioremap(pci_resource_start(ha->pdev, 0), MIN_IOBASE_LEN);
	if (!ha->iobase) {
		ql_log_pci(ql_log_fatal, ha->pdev, 0x011a,
		    "Cannot remap MMIO (%s), aborting.\n",
		    pci_name(ha->pdev));
		goto iospace_error_exit;
	}

	/* 64bit PCI BAR - BAR2 will correspoond to region 4 */
	/* 83XX 26XX always use MQ type access for queues
	 * - mbar 2, a.k.a region 4 */
	ha->max_req_queues = ha->max_rsp_queues = 1;
	ha->msix_count = QLA_BASE_VECTORS;
	ha->mqiobase = ioremap(pci_resource_start(ha->pdev, 4),
			pci_resource_len(ha->pdev, 4));

	if (!ha->mqiobase) {
		ql_log_pci(ql_log_fatal, ha->pdev, 0x011d,
		    "BAR2/region4 not enabled\n");
		goto mqiobase_exit;
	}

	ha->msixbase = ioremap(pci_resource_start(ha->pdev, 2),
			pci_resource_len(ha->pdev, 2));
	if (ha->msixbase) {
		/* Read MSIX vector size of the board */
		pci_read_config_word(ha->pdev,
		    QLA_83XX_PCI_MSIX_CONTROL, &msix);
		ha->msix_count = (msix & PCI_MSIX_FLAGS_QSIZE)  + 1;
		/*
		 * By default, driver uses at least two msix vectors
		 * (default & rspq)
		 */
		if (ql2xmqsupport || ql2xnvmeenable) {
			/* MB interrupt uses 1 vector */
			ha->max_req_queues = ha->msix_count - 1;

			/* ATIOQ needs 1 vector. That's 1 less QPair */
			if (QLA_TGT_MODE_ENABLED())
				ha->max_req_queues--;

			ha->max_rsp_queues = ha->max_req_queues;

			/* Queue pairs is the max value minus
			 * the base queue pair */
			ha->max_qpairs = ha->max_req_queues - 1;
			ql_dbg_pci(ql_dbg_init, ha->pdev, 0x00e3,
			    "Max no of queues pairs: %d.\n", ha->max_qpairs);
		}
		ql_log_pci(ql_log_info, ha->pdev, 0x011c,
		    "MSI-X vector count: %d.\n", ha->msix_count);
	} else
		ql_log_pci(ql_log_info, ha->pdev, 0x011e,
		    "BAR 1 not enabled.\n");

mqiobase_exit:
	ql_dbg_pci(ql_dbg_init, ha->pdev, 0x011f,
	    "MSIX Count: %d.\n", ha->msix_count);
	return 0;

iospace_error_exit:
	return -ENOMEM;
}

static struct isp_operations qla2100_isp_ops = {
	.pci_config		= qla2100_pci_config,
	.reset_chip		= qla2x00_reset_chip,
	.chip_diag		= qla2x00_chip_diag,
	.config_rings		= qla2x00_config_rings,
	.reset_adapter		= qla2x00_reset_adapter,
	.nvram_config		= qla2x00_nvram_config,
	.update_fw_options	= qla2x00_update_fw_options,
	.load_risc		= qla2x00_load_risc,
	.pci_info_str		= qla2x00_pci_info_str,
	.fw_version_str		= qla2x00_fw_version_str,
	.intr_handler		= qla2100_intr_handler,
	.enable_intrs		= qla2x00_enable_intrs,
	.disable_intrs		= qla2x00_disable_intrs,
	.abort_command		= qla2x00_abort_command,
	.target_reset		= qla2x00_abort_target,
	.lun_reset		= qla2x00_lun_reset,
	.fabric_login		= qla2x00_login_fabric,
	.fabric_logout		= qla2x00_fabric_logout,
	.calc_req_entries	= qla2x00_calc_iocbs_32,
	.build_iocbs		= qla2x00_build_scsi_iocbs_32,
	.prep_ms_iocb		= qla2x00_prep_ms_iocb,
	.prep_ms_fdmi_iocb	= qla2x00_prep_ms_fdmi_iocb,
	.read_nvram		= qla2x00_read_nvram_data,
	.write_nvram		= qla2x00_write_nvram_data,
	.fw_dump		= qla2100_fw_dump,
	.beacon_on		= NULL,
	.beacon_off		= NULL,
	.beacon_blink		= NULL,
	.read_optrom		= qla2x00_read_optrom_data,
	.write_optrom		= qla2x00_write_optrom_data,
	.get_flash_version	= qla2x00_get_flash_version,
	.start_scsi		= qla2x00_start_scsi,
	.start_scsi_mq          = NULL,
	.abort_isp		= qla2x00_abort_isp,
	.iospace_config     	= qla2x00_iospace_config,
	.initialize_adapter	= qla2x00_initialize_adapter,
};

static struct isp_operations qla2300_isp_ops = {
	.pci_config		= qla2300_pci_config,
	.reset_chip		= qla2x00_reset_chip,
	.chip_diag		= qla2x00_chip_diag,
	.config_rings		= qla2x00_config_rings,
	.reset_adapter		= qla2x00_reset_adapter,
	.nvram_config		= qla2x00_nvram_config,
	.update_fw_options	= qla2x00_update_fw_options,
	.load_risc		= qla2x00_load_risc,
	.pci_info_str		= qla2x00_pci_info_str,
	.fw_version_str		= qla2x00_fw_version_str,
	.intr_handler		= qla2300_intr_handler,
	.enable_intrs		= qla2x00_enable_intrs,
	.disable_intrs		= qla2x00_disable_intrs,
	.abort_command		= qla2x00_abort_command,
	.target_reset		= qla2x00_abort_target,
	.lun_reset		= qla2x00_lun_reset,
	.fabric_login		= qla2x00_login_fabric,
	.fabric_logout		= qla2x00_fabric_logout,
	.calc_req_entries	= qla2x00_calc_iocbs_32,
	.build_iocbs		= qla2x00_build_scsi_iocbs_32,
	.prep_ms_iocb		= qla2x00_prep_ms_iocb,
	.prep_ms_fdmi_iocb	= qla2x00_prep_ms_fdmi_iocb,
	.read_nvram		= qla2x00_read_nvram_data,
	.write_nvram		= qla2x00_write_nvram_data,
	.fw_dump		= qla2300_fw_dump,
	.beacon_on		= qla2x00_beacon_on,
	.beacon_off		= qla2x00_beacon_off,
	.beacon_blink		= qla2x00_beacon_blink,
	.read_optrom		= qla2x00_read_optrom_data,
	.write_optrom		= qla2x00_write_optrom_data,
	.get_flash_version	= qla2x00_get_flash_version,
	.start_scsi		= qla2x00_start_scsi,
	.start_scsi_mq          = NULL,
	.abort_isp		= qla2x00_abort_isp,
	.iospace_config		= qla2x00_iospace_config,
	.initialize_adapter	= qla2x00_initialize_adapter,
};

static struct isp_operations qla24xx_isp_ops = {
	.pci_config		= qla24xx_pci_config,
	.reset_chip		= qla24xx_reset_chip,
	.chip_diag		= qla24xx_chip_diag,
	.config_rings		= qla24xx_config_rings,
	.reset_adapter		= qla24xx_reset_adapter,
	.nvram_config		= qla24xx_nvram_config,
	.update_fw_options	= qla24xx_update_fw_options,
	.load_risc		= qla24xx_load_risc,
	.pci_info_str		= qla24xx_pci_info_str,
	.fw_version_str		= qla24xx_fw_version_str,
	.intr_handler		= qla24xx_intr_handler,
	.enable_intrs		= qla24xx_enable_intrs,
	.disable_intrs		= qla24xx_disable_intrs,
	.abort_command		= qla24xx_abort_command,
	.target_reset		= qla24xx_abort_target,
	.lun_reset		= qla24xx_lun_reset,
	.fabric_login		= qla24xx_login_fabric,
	.fabric_logout		= qla24xx_fabric_logout,
	.calc_req_entries	= NULL,
	.build_iocbs		= NULL,
	.prep_ms_iocb		= qla24xx_prep_ms_iocb,
	.prep_ms_fdmi_iocb	= qla24xx_prep_ms_fdmi_iocb,
	.read_nvram		= qla24xx_read_nvram_data,
	.write_nvram		= qla24xx_write_nvram_data,
	.fw_dump		= qla24xx_fw_dump,
	.beacon_on		= qla24xx_beacon_on,
	.beacon_off		= qla24xx_beacon_off,
	.beacon_blink		= qla24xx_beacon_blink,
	.read_optrom		= qla24xx_read_optrom_data,
	.write_optrom		= qla24xx_write_optrom_data,
	.get_flash_version	= qla24xx_get_flash_version,
	.start_scsi		= qla24xx_start_scsi,
	.start_scsi_mq          = NULL,
	.abort_isp		= qla2x00_abort_isp,
	.iospace_config		= qla2x00_iospace_config,
	.initialize_adapter	= qla2x00_initialize_adapter,
};

static struct isp_operations qla25xx_isp_ops = {
	.pci_config		= qla25xx_pci_config,
	.reset_chip		= qla24xx_reset_chip,
	.chip_diag		= qla24xx_chip_diag,
	.config_rings		= qla24xx_config_rings,
	.reset_adapter		= qla24xx_reset_adapter,
	.nvram_config		= qla24xx_nvram_config,
	.update_fw_options	= qla24xx_update_fw_options,
	.load_risc		= qla24xx_load_risc,
	.pci_info_str		= qla24xx_pci_info_str,
	.fw_version_str		= qla24xx_fw_version_str,
	.intr_handler		= qla24xx_intr_handler,
	.enable_intrs		= qla24xx_enable_intrs,
	.disable_intrs		= qla24xx_disable_intrs,
	.abort_command		= qla24xx_abort_command,
	.target_reset		= qla24xx_abort_target,
	.lun_reset		= qla24xx_lun_reset,
	.fabric_login		= qla24xx_login_fabric,
	.fabric_logout		= qla24xx_fabric_logout,
	.calc_req_entries	= NULL,
	.build_iocbs		= NULL,
	.prep_ms_iocb		= qla24xx_prep_ms_iocb,
	.prep_ms_fdmi_iocb	= qla24xx_prep_ms_fdmi_iocb,
	.read_nvram		= qla25xx_read_nvram_data,
	.write_nvram		= qla25xx_write_nvram_data,
	.fw_dump		= qla25xx_fw_dump,
	.beacon_on		= qla24xx_beacon_on,
	.beacon_off		= qla24xx_beacon_off,
	.beacon_blink		= qla24xx_beacon_blink,
	.read_optrom		= qla25xx_read_optrom_data,
	.write_optrom		= qla24xx_write_optrom_data,
	.get_flash_version	= qla24xx_get_flash_version,
	.start_scsi		= qla24xx_dif_start_scsi,
	.start_scsi_mq          = qla2xxx_dif_start_scsi_mq,
	.abort_isp		= qla2x00_abort_isp,
	.iospace_config		= qla2x00_iospace_config,
	.initialize_adapter	= qla2x00_initialize_adapter,
};

static struct isp_operations qla81xx_isp_ops = {
	.pci_config		= qla25xx_pci_config,
	.reset_chip		= qla24xx_reset_chip,
	.chip_diag		= qla24xx_chip_diag,
	.config_rings		= qla24xx_config_rings,
	.reset_adapter		= qla24xx_reset_adapter,
	.nvram_config		= qla81xx_nvram_config,
	.update_fw_options	= qla81xx_update_fw_options,
	.load_risc		= qla81xx_load_risc,
	.pci_info_str		= qla24xx_pci_info_str,
	.fw_version_str		= qla24xx_fw_version_str,
	.intr_handler		= qla24xx_intr_handler,
	.enable_intrs		= qla24xx_enable_intrs,
	.disable_intrs		= qla24xx_disable_intrs,
	.abort_command		= qla24xx_abort_command,
	.target_reset		= qla24xx_abort_target,
	.lun_reset		= qla24xx_lun_reset,
	.fabric_login		= qla24xx_login_fabric,
	.fabric_logout		= qla24xx_fabric_logout,
	.calc_req_entries	= NULL,
	.build_iocbs		= NULL,
	.prep_ms_iocb		= qla24xx_prep_ms_iocb,
	.prep_ms_fdmi_iocb	= qla24xx_prep_ms_fdmi_iocb,
	.read_nvram		= NULL,
	.write_nvram		= NULL,
	.fw_dump		= qla81xx_fw_dump,
	.beacon_on		= qla24xx_beacon_on,
	.beacon_off		= qla24xx_beacon_off,
	.beacon_blink		= qla83xx_beacon_blink,
	.read_optrom		= qla25xx_read_optrom_data,
	.write_optrom		= qla24xx_write_optrom_data,
	.get_flash_version	= qla24xx_get_flash_version,
	.start_scsi		= qla24xx_dif_start_scsi,
	.start_scsi_mq          = qla2xxx_dif_start_scsi_mq,
	.abort_isp		= qla2x00_abort_isp,
	.iospace_config		= qla2x00_iospace_config,
	.initialize_adapter	= qla2x00_initialize_adapter,
};

static struct isp_operations qla82xx_isp_ops = {
	.pci_config		= qla82xx_pci_config,
	.reset_chip		= qla82xx_reset_chip,
	.chip_diag		= qla24xx_chip_diag,
	.config_rings		= qla82xx_config_rings,
	.reset_adapter		= qla24xx_reset_adapter,
	.nvram_config		= qla81xx_nvram_config,
	.update_fw_options	= qla24xx_update_fw_options,
	.load_risc		= qla82xx_load_risc,
	.pci_info_str		= qla24xx_pci_info_str,
	.fw_version_str		= qla24xx_fw_version_str,
	.intr_handler		= qla82xx_intr_handler,
	.enable_intrs		= qla82xx_enable_intrs,
	.disable_intrs		= qla82xx_disable_intrs,
	.abort_command		= qla24xx_abort_command,
	.target_reset		= qla24xx_abort_target,
	.lun_reset		= qla24xx_lun_reset,
	.fabric_login		= qla24xx_login_fabric,
	.fabric_logout		= qla24xx_fabric_logout,
	.calc_req_entries	= NULL,
	.build_iocbs		= NULL,
	.prep_ms_iocb		= qla24xx_prep_ms_iocb,
	.prep_ms_fdmi_iocb	= qla24xx_prep_ms_fdmi_iocb,
	.read_nvram		= qla24xx_read_nvram_data,
	.write_nvram		= qla24xx_write_nvram_data,
	.fw_dump		= qla82xx_fw_dump,
	.beacon_on		= qla82xx_beacon_on,
	.beacon_off		= qla82xx_beacon_off,
	.beacon_blink		= NULL,
	.read_optrom		= qla82xx_read_optrom_data,
	.write_optrom		= qla82xx_write_optrom_data,
	.get_flash_version	= qla82xx_get_flash_version,
	.start_scsi             = qla82xx_start_scsi,
	.start_scsi_mq          = NULL,
	.abort_isp		= qla82xx_abort_isp,
	.iospace_config     	= qla82xx_iospace_config,
	.initialize_adapter	= qla2x00_initialize_adapter,
};

static struct isp_operations qla8044_isp_ops = {
	.pci_config		= qla82xx_pci_config,
	.reset_chip		= qla82xx_reset_chip,
	.chip_diag		= qla24xx_chip_diag,
	.config_rings		= qla82xx_config_rings,
	.reset_adapter		= qla24xx_reset_adapter,
	.nvram_config		= qla81xx_nvram_config,
	.update_fw_options	= qla24xx_update_fw_options,
	.load_risc		= qla82xx_load_risc,
	.pci_info_str		= qla24xx_pci_info_str,
	.fw_version_str		= qla24xx_fw_version_str,
	.intr_handler		= qla8044_intr_handler,
	.enable_intrs		= qla82xx_enable_intrs,
	.disable_intrs		= qla82xx_disable_intrs,
	.abort_command		= qla24xx_abort_command,
	.target_reset		= qla24xx_abort_target,
	.lun_reset		= qla24xx_lun_reset,
	.fabric_login		= qla24xx_login_fabric,
	.fabric_logout		= qla24xx_fabric_logout,
	.calc_req_entries	= NULL,
	.build_iocbs		= NULL,
	.prep_ms_iocb		= qla24xx_prep_ms_iocb,
	.prep_ms_fdmi_iocb	= qla24xx_prep_ms_fdmi_iocb,
	.read_nvram		= NULL,
	.write_nvram		= NULL,
	.fw_dump		= qla8044_fw_dump,
	.beacon_on		= qla82xx_beacon_on,
	.beacon_off		= qla82xx_beacon_off,
	.beacon_blink		= NULL,
	.read_optrom		= qla8044_read_optrom_data,
	.write_optrom		= qla8044_write_optrom_data,
	.get_flash_version	= qla82xx_get_flash_version,
	.start_scsi             = qla82xx_start_scsi,
	.start_scsi_mq          = NULL,
	.abort_isp		= qla8044_abort_isp,
	.iospace_config		= qla82xx_iospace_config,
	.initialize_adapter	= qla2x00_initialize_adapter,
};

static struct isp_operations qla83xx_isp_ops = {
	.pci_config		= qla25xx_pci_config,
	.reset_chip		= qla24xx_reset_chip,
	.chip_diag		= qla24xx_chip_diag,
	.config_rings		= qla24xx_config_rings,
	.reset_adapter		= qla24xx_reset_adapter,
	.nvram_config		= qla81xx_nvram_config,
	.update_fw_options	= qla81xx_update_fw_options,
	.load_risc		= qla81xx_load_risc,
	.pci_info_str		= qla24xx_pci_info_str,
	.fw_version_str		= qla24xx_fw_version_str,
	.intr_handler		= qla24xx_intr_handler,
	.enable_intrs		= qla24xx_enable_intrs,
	.disable_intrs		= qla24xx_disable_intrs,
	.abort_command		= qla24xx_abort_command,
	.target_reset		= qla24xx_abort_target,
	.lun_reset		= qla24xx_lun_reset,
	.fabric_login		= qla24xx_login_fabric,
	.fabric_logout		= qla24xx_fabric_logout,
	.calc_req_entries	= NULL,
	.build_iocbs		= NULL,
	.prep_ms_iocb		= qla24xx_prep_ms_iocb,
	.prep_ms_fdmi_iocb	= qla24xx_prep_ms_fdmi_iocb,
	.read_nvram		= NULL,
	.write_nvram		= NULL,
	.fw_dump		= qla83xx_fw_dump,
	.beacon_on		= qla24xx_beacon_on,
	.beacon_off		= qla24xx_beacon_off,
	.beacon_blink		= qla83xx_beacon_blink,
	.read_optrom		= qla25xx_read_optrom_data,
	.write_optrom		= qla24xx_write_optrom_data,
	.get_flash_version	= qla24xx_get_flash_version,
	.start_scsi		= qla24xx_dif_start_scsi,
	.start_scsi_mq          = qla2xxx_dif_start_scsi_mq,
	.abort_isp		= qla2x00_abort_isp,
	.iospace_config		= qla83xx_iospace_config,
	.initialize_adapter	= qla2x00_initialize_adapter,
};

static struct isp_operations qlafx00_isp_ops = {
	.pci_config		= qlafx00_pci_config,
	.reset_chip		= qlafx00_soft_reset,
	.chip_diag		= qlafx00_chip_diag,
	.config_rings		= qlafx00_config_rings,
	.reset_adapter		= qlafx00_soft_reset,
	.nvram_config		= NULL,
	.update_fw_options	= NULL,
	.load_risc		= NULL,
	.pci_info_str		= qlafx00_pci_info_str,
	.fw_version_str		= qlafx00_fw_version_str,
	.intr_handler		= qlafx00_intr_handler,
	.enable_intrs		= qlafx00_enable_intrs,
	.disable_intrs		= qlafx00_disable_intrs,
	.abort_command		= qla24xx_async_abort_command,
	.target_reset		= qlafx00_abort_target,
	.lun_reset		= qlafx00_lun_reset,
	.fabric_login		= NULL,
	.fabric_logout		= NULL,
	.calc_req_entries	= NULL,
	.build_iocbs		= NULL,
	.prep_ms_iocb		= qla24xx_prep_ms_iocb,
	.prep_ms_fdmi_iocb	= qla24xx_prep_ms_fdmi_iocb,
	.read_nvram		= qla24xx_read_nvram_data,
	.write_nvram		= qla24xx_write_nvram_data,
	.fw_dump		= NULL,
	.beacon_on		= qla24xx_beacon_on,
	.beacon_off		= qla24xx_beacon_off,
	.beacon_blink		= NULL,
	.read_optrom		= qla24xx_read_optrom_data,
	.write_optrom		= qla24xx_write_optrom_data,
	.get_flash_version	= qla24xx_get_flash_version,
	.start_scsi		= qlafx00_start_scsi,
	.start_scsi_mq          = NULL,
	.abort_isp		= qlafx00_abort_isp,
	.iospace_config		= qlafx00_iospace_config,
	.initialize_adapter	= qlafx00_initialize_adapter,
};

static struct isp_operations qla27xx_isp_ops = {
	.pci_config		= qla25xx_pci_config,
	.reset_chip		= qla24xx_reset_chip,
	.chip_diag		= qla24xx_chip_diag,
	.config_rings		= qla24xx_config_rings,
	.reset_adapter		= qla24xx_reset_adapter,
	.nvram_config		= qla81xx_nvram_config,
	.update_fw_options	= qla81xx_update_fw_options,
	.load_risc		= qla81xx_load_risc,
	.pci_info_str		= qla24xx_pci_info_str,
	.fw_version_str		= qla24xx_fw_version_str,
	.intr_handler		= qla24xx_intr_handler,
	.enable_intrs		= qla24xx_enable_intrs,
	.disable_intrs		= qla24xx_disable_intrs,
	.abort_command		= qla24xx_abort_command,
	.target_reset		= qla24xx_abort_target,
	.lun_reset		= qla24xx_lun_reset,
	.fabric_login		= qla24xx_login_fabric,
	.fabric_logout		= qla24xx_fabric_logout,
	.calc_req_entries	= NULL,
	.build_iocbs		= NULL,
	.prep_ms_iocb		= qla24xx_prep_ms_iocb,
	.prep_ms_fdmi_iocb	= qla24xx_prep_ms_fdmi_iocb,
	.read_nvram		= NULL,
	.write_nvram		= NULL,
	.fw_dump		= qla27xx_fwdump,
	.beacon_on		= qla24xx_beacon_on,
	.beacon_off		= qla24xx_beacon_off,
	.beacon_blink		= qla83xx_beacon_blink,
	.read_optrom		= qla25xx_read_optrom_data,
	.write_optrom		= qla24xx_write_optrom_data,
	.get_flash_version	= qla24xx_get_flash_version,
	.start_scsi		= qla24xx_dif_start_scsi,
	.start_scsi_mq          = qla2xxx_dif_start_scsi_mq,
	.abort_isp		= qla2x00_abort_isp,
	.iospace_config		= qla83xx_iospace_config,
	.initialize_adapter	= qla2x00_initialize_adapter,
};

static inline void
qla2x00_set_isp_flags(struct qla_hw_data *ha)
{
	ha->device_type = DT_EXTENDED_IDS;
	switch (ha->pdev->device) {
	case PCI_DEVICE_ID_QLOGIC_ISP2100:
		ha->isp_type |= DT_ISP2100;
		ha->device_type &= ~DT_EXTENDED_IDS;
		ha->fw_srisc_address = RISC_START_ADDRESS_2100;
		break;
	case PCI_DEVICE_ID_QLOGIC_ISP2200:
		ha->isp_type |= DT_ISP2200;
		ha->device_type &= ~DT_EXTENDED_IDS;
		ha->fw_srisc_address = RISC_START_ADDRESS_2100;
		break;
	case PCI_DEVICE_ID_QLOGIC_ISP2300:
		ha->isp_type |= DT_ISP2300;
		ha->device_type |= DT_ZIO_SUPPORTED;
		ha->fw_srisc_address = RISC_START_ADDRESS_2300;
		break;
	case PCI_DEVICE_ID_QLOGIC_ISP2312:
		ha->isp_type |= DT_ISP2312;
		ha->device_type |= DT_ZIO_SUPPORTED;
		ha->fw_srisc_address = RISC_START_ADDRESS_2300;
		break;
	case PCI_DEVICE_ID_QLOGIC_ISP2322:
		ha->isp_type |= DT_ISP2322;
		ha->device_type |= DT_ZIO_SUPPORTED;
		if (ha->pdev->subsystem_vendor == 0x1028 &&
		    ha->pdev->subsystem_device == 0x0170)
			ha->device_type |= DT_OEM_001;
		ha->fw_srisc_address = RISC_START_ADDRESS_2300;
		break;
	case PCI_DEVICE_ID_QLOGIC_ISP6312:
		ha->isp_type |= DT_ISP6312;
		ha->fw_srisc_address = RISC_START_ADDRESS_2300;
		break;
	case PCI_DEVICE_ID_QLOGIC_ISP6322:
		ha->isp_type |= DT_ISP6322;
		ha->fw_srisc_address = RISC_START_ADDRESS_2300;
		break;
	case PCI_DEVICE_ID_QLOGIC_ISP2422:
		ha->isp_type |= DT_ISP2422;
		ha->device_type |= DT_ZIO_SUPPORTED;
		ha->device_type |= DT_FWI2;
		ha->device_type |= DT_IIDMA;
		ha->fw_srisc_address = RISC_START_ADDRESS_2400;
		break;
	case PCI_DEVICE_ID_QLOGIC_ISP2432:
		ha->isp_type |= DT_ISP2432;
		ha->device_type |= DT_ZIO_SUPPORTED;
		ha->device_type |= DT_FWI2;
		ha->device_type |= DT_IIDMA;
		ha->fw_srisc_address = RISC_START_ADDRESS_2400;
		break;
	case PCI_DEVICE_ID_QLOGIC_ISP8432:
		ha->isp_type |= DT_ISP8432;
		ha->device_type |= DT_ZIO_SUPPORTED;
		ha->device_type |= DT_FWI2;
		ha->device_type |= DT_IIDMA;
		ha->fw_srisc_address = RISC_START_ADDRESS_2400;
		break;
	case PCI_DEVICE_ID_QLOGIC_ISP5422:
		ha->isp_type |= DT_ISP5422;
		ha->device_type |= DT_FWI2;
		ha->fw_srisc_address = RISC_START_ADDRESS_2400;
		break;
	case PCI_DEVICE_ID_QLOGIC_ISP5432:
		ha->isp_type |= DT_ISP5432;
		ha->device_type |= DT_FWI2;
		ha->fw_srisc_address = RISC_START_ADDRESS_2400;
		break;
	case PCI_DEVICE_ID_QLOGIC_ISP2532:
		ha->isp_type |= DT_ISP2532;
		ha->device_type |= DT_ZIO_SUPPORTED;
		ha->device_type |= DT_FWI2;
		ha->device_type |= DT_IIDMA;
		ha->fw_srisc_address = RISC_START_ADDRESS_2400;
		break;
	case PCI_DEVICE_ID_QLOGIC_ISP8001:
		ha->isp_type |= DT_ISP8001;
		ha->device_type |= DT_ZIO_SUPPORTED;
		ha->device_type |= DT_FWI2;
		ha->device_type |= DT_IIDMA;
		ha->fw_srisc_address = RISC_START_ADDRESS_2400;
		break;
	case PCI_DEVICE_ID_QLOGIC_ISP8021:
		ha->isp_type |= DT_ISP8021;
		ha->device_type |= DT_ZIO_SUPPORTED;
		ha->device_type |= DT_FWI2;
		ha->fw_srisc_address = RISC_START_ADDRESS_2400;
		/* Initialize 82XX ISP flags */
		qla82xx_init_flags(ha);
		break;
	 case PCI_DEVICE_ID_QLOGIC_ISP8044:
		ha->isp_type |= DT_ISP8044;
		ha->device_type |= DT_ZIO_SUPPORTED;
		ha->device_type |= DT_FWI2;
		ha->fw_srisc_address = RISC_START_ADDRESS_2400;
		/* Initialize 82XX ISP flags */
		qla82xx_init_flags(ha);
		break;
	case PCI_DEVICE_ID_QLOGIC_ISP2031:
		ha->isp_type |= DT_ISP2031;
		ha->device_type |= DT_ZIO_SUPPORTED;
		ha->device_type |= DT_FWI2;
		ha->device_type |= DT_IIDMA;
		ha->device_type |= DT_T10_PI;
		ha->fw_srisc_address = RISC_START_ADDRESS_2400;
		break;
	case PCI_DEVICE_ID_QLOGIC_ISP8031:
		ha->isp_type |= DT_ISP8031;
		ha->device_type |= DT_ZIO_SUPPORTED;
		ha->device_type |= DT_FWI2;
		ha->device_type |= DT_IIDMA;
		ha->device_type |= DT_T10_PI;
		ha->fw_srisc_address = RISC_START_ADDRESS_2400;
		break;
	case PCI_DEVICE_ID_QLOGIC_ISPF001:
		ha->isp_type |= DT_ISPFX00;
		break;
	case PCI_DEVICE_ID_QLOGIC_ISP2071:
		ha->isp_type |= DT_ISP2071;
		ha->device_type |= DT_ZIO_SUPPORTED;
		ha->device_type |= DT_FWI2;
		ha->device_type |= DT_IIDMA;
		ha->device_type |= DT_T10_PI;
		ha->fw_srisc_address = RISC_START_ADDRESS_2400;
		break;
	case PCI_DEVICE_ID_QLOGIC_ISP2271:
		ha->isp_type |= DT_ISP2271;
		ha->device_type |= DT_ZIO_SUPPORTED;
		ha->device_type |= DT_FWI2;
		ha->device_type |= DT_IIDMA;
		ha->device_type |= DT_T10_PI;
		ha->fw_srisc_address = RISC_START_ADDRESS_2400;
		break;
	case PCI_DEVICE_ID_QLOGIC_ISP2261:
		ha->isp_type |= DT_ISP2261;
		ha->device_type |= DT_ZIO_SUPPORTED;
		ha->device_type |= DT_FWI2;
		ha->device_type |= DT_IIDMA;
		ha->device_type |= DT_T10_PI;
		ha->fw_srisc_address = RISC_START_ADDRESS_2400;
		break;
	case PCI_DEVICE_ID_QLOGIC_ISP2081:
	case PCI_DEVICE_ID_QLOGIC_ISP2089:
		ha->isp_type |= DT_ISP2081;
		ha->device_type |= DT_ZIO_SUPPORTED;
		ha->device_type |= DT_FWI2;
		ha->device_type |= DT_IIDMA;
		ha->device_type |= DT_T10_PI;
		ha->fw_srisc_address = RISC_START_ADDRESS_2400;
		break;
	case PCI_DEVICE_ID_QLOGIC_ISP2281:
	case PCI_DEVICE_ID_QLOGIC_ISP2289:
		ha->isp_type |= DT_ISP2281;
		ha->device_type |= DT_ZIO_SUPPORTED;
		ha->device_type |= DT_FWI2;
		ha->device_type |= DT_IIDMA;
		ha->device_type |= DT_T10_PI;
		ha->fw_srisc_address = RISC_START_ADDRESS_2400;
		break;
	}

	if (IS_QLA82XX(ha))
		ha->port_no = ha->portnum & 1;
	else {
		/* Get adapter physical port no from interrupt pin register. */
		pci_read_config_byte(ha->pdev, PCI_INTERRUPT_PIN, &ha->port_no);
		if (IS_QLA25XX(ha) || IS_QLA2031(ha) ||
		    IS_QLA27XX(ha) || IS_QLA28XX(ha))
			ha->port_no--;
		else
			ha->port_no = !(ha->port_no & 1);
	}

	ql_dbg_pci(ql_dbg_init, ha->pdev, 0x000b,
	    "device_type=0x%x port=%d fw_srisc_address=0x%x.\n",
	    ha->device_type, ha->port_no, ha->fw_srisc_address);
}

static void
qla2xxx_scan_start(struct Scsi_Host *shost)
{
	scsi_qla_host_t *vha = shost_priv(shost);

	if (vha->hw->flags.running_gold_fw)
		return;

	set_bit(LOOP_RESYNC_NEEDED, &vha->dpc_flags);
	set_bit(LOCAL_LOOP_UPDATE, &vha->dpc_flags);
	set_bit(RSCN_UPDATE, &vha->dpc_flags);
	set_bit(NPIV_CONFIG_NEEDED, &vha->dpc_flags);
}

static int
qla2xxx_scan_finished(struct Scsi_Host *shost, unsigned long time)
{
	scsi_qla_host_t *vha = shost_priv(shost);

	if (test_bit(UNLOADING, &vha->dpc_flags))
		return 1;
	if (!vha->host)
		return 1;
	if (time > vha->hw->loop_reset_delay * HZ)
		return 1;

	return atomic_read(&vha->loop_state) == LOOP_READY;
}

static void qla2x00_iocb_work_fn(struct work_struct *work)
{
	struct scsi_qla_host *vha = container_of(work,
		struct scsi_qla_host, iocb_work);
	struct qla_hw_data *ha = vha->hw;
	struct scsi_qla_host *base_vha = pci_get_drvdata(ha->pdev);
	int i = 2;
	unsigned long flags;

	if (test_bit(UNLOADING, &base_vha->dpc_flags))
		return;

	while (!list_empty(&vha->work_list) && i > 0) {
		qla2x00_do_work(vha);
		i--;
	}

	spin_lock_irqsave(&vha->work_lock, flags);
	clear_bit(IOCB_WORK_ACTIVE, &vha->dpc_flags);
	spin_unlock_irqrestore(&vha->work_lock, flags);
}

/*
 * PCI driver interface
 */
static int
qla2x00_probe_one(struct pci_dev *pdev, const struct pci_device_id *id)
{
	int	ret = -ENODEV;
	struct Scsi_Host *host;
	scsi_qla_host_t *base_vha = NULL;
	struct qla_hw_data *ha;
	char pci_info[30];
	char fw_str[30], wq_name[30];
	struct scsi_host_template *sht;
	int bars, mem_only = 0;
	uint16_t req_length = 0, rsp_length = 0;
	struct req_que *req = NULL;
	struct rsp_que *rsp = NULL;
	int i;

	bars = pci_select_bars(pdev, IORESOURCE_MEM | IORESOURCE_IO);
	sht = &qla2xxx_driver_template;
	if (pdev->device == PCI_DEVICE_ID_QLOGIC_ISP2422 ||
	    pdev->device == PCI_DEVICE_ID_QLOGIC_ISP2432 ||
	    pdev->device == PCI_DEVICE_ID_QLOGIC_ISP8432 ||
	    pdev->device == PCI_DEVICE_ID_QLOGIC_ISP5422 ||
	    pdev->device == PCI_DEVICE_ID_QLOGIC_ISP5432 ||
	    pdev->device == PCI_DEVICE_ID_QLOGIC_ISP2532 ||
	    pdev->device == PCI_DEVICE_ID_QLOGIC_ISP8001 ||
	    pdev->device == PCI_DEVICE_ID_QLOGIC_ISP8021 ||
	    pdev->device == PCI_DEVICE_ID_QLOGIC_ISP2031 ||
	    pdev->device == PCI_DEVICE_ID_QLOGIC_ISP8031 ||
	    pdev->device == PCI_DEVICE_ID_QLOGIC_ISPF001 ||
	    pdev->device == PCI_DEVICE_ID_QLOGIC_ISP8044 ||
	    pdev->device == PCI_DEVICE_ID_QLOGIC_ISP2071 ||
	    pdev->device == PCI_DEVICE_ID_QLOGIC_ISP2271 ||
	    pdev->device == PCI_DEVICE_ID_QLOGIC_ISP2261 ||
	    pdev->device == PCI_DEVICE_ID_QLOGIC_ISP2081 ||
	    pdev->device == PCI_DEVICE_ID_QLOGIC_ISP2281 ||
	    pdev->device == PCI_DEVICE_ID_QLOGIC_ISP2089 ||
	    pdev->device == PCI_DEVICE_ID_QLOGIC_ISP2289) {
		bars = pci_select_bars(pdev, IORESOURCE_MEM);
		mem_only = 1;
		ql_dbg_pci(ql_dbg_init, pdev, 0x0007,
		    "Mem only adapter.\n");
	}
	ql_dbg_pci(ql_dbg_init, pdev, 0x0008,
	    "Bars=%d.\n", bars);

	if (mem_only) {
		if (pci_enable_device_mem(pdev))
			return ret;
	} else {
		if (pci_enable_device(pdev))
			return ret;
	}

	/* This may fail but that's ok */
	pci_enable_pcie_error_reporting(pdev);

	/* Turn off T10-DIF when FC-NVMe is enabled */
	if (ql2xnvmeenable)
		ql2xenabledif = 0;

	ha = kzalloc(sizeof(struct qla_hw_data), GFP_KERNEL);
	if (!ha) {
		ql_log_pci(ql_log_fatal, pdev, 0x0009,
		    "Unable to allocate memory for ha.\n");
		goto disable_device;
	}
	ql_dbg_pci(ql_dbg_init, pdev, 0x000a,
	    "Memory allocated for ha=%p.\n", ha);
	ha->pdev = pdev;
	INIT_LIST_HEAD(&ha->tgt.q_full_list);
	spin_lock_init(&ha->tgt.q_full_lock);
	spin_lock_init(&ha->tgt.sess_lock);
	spin_lock_init(&ha->tgt.atio_lock);

	atomic_set(&ha->nvme_active_aen_cnt, 0);

	/* Clear our data area */
	ha->bars = bars;
	ha->mem_only = mem_only;
	spin_lock_init(&ha->hardware_lock);
	spin_lock_init(&ha->vport_slock);
	mutex_init(&ha->selflogin_lock);
	mutex_init(&ha->optrom_mutex);

	/* Set ISP-type information. */
	qla2x00_set_isp_flags(ha);

	/* Set EEH reset type to fundamental if required by hba */
	if (IS_QLA24XX(ha) || IS_QLA25XX(ha) || IS_QLA81XX(ha) ||
	    IS_QLA83XX(ha) || IS_QLA27XX(ha) || IS_QLA28XX(ha))
		pdev->needs_freset = 1;

	ha->prev_topology = 0;
	ha->init_cb_size = sizeof(init_cb_t);
	ha->link_data_rate = PORT_SPEED_UNKNOWN;
	ha->optrom_size = OPTROM_SIZE_2300;
	ha->max_exchg = FW_MAX_EXCHANGES_CNT;
	atomic_set(&ha->num_pend_mbx_stage1, 0);
	atomic_set(&ha->num_pend_mbx_stage2, 0);
	atomic_set(&ha->num_pend_mbx_stage3, 0);
	atomic_set(&ha->zio_threshold, DEFAULT_ZIO_THRESHOLD);
	ha->last_zio_threshold = DEFAULT_ZIO_THRESHOLD;

	/* Assign ISP specific operations. */
	if (IS_QLA2100(ha)) {
		ha->max_fibre_devices = MAX_FIBRE_DEVICES_2100;
		ha->mbx_count = MAILBOX_REGISTER_COUNT_2100;
		req_length = REQUEST_ENTRY_CNT_2100;
		rsp_length = RESPONSE_ENTRY_CNT_2100;
		ha->max_loop_id = SNS_LAST_LOOP_ID_2100;
		ha->gid_list_info_size = 4;
		ha->flash_conf_off = ~0;
		ha->flash_data_off = ~0;
		ha->nvram_conf_off = ~0;
		ha->nvram_data_off = ~0;
		ha->isp_ops = &qla2100_isp_ops;
	} else if (IS_QLA2200(ha)) {
		ha->max_fibre_devices = MAX_FIBRE_DEVICES_2100;
		ha->mbx_count = MAILBOX_REGISTER_COUNT_2200;
		req_length = REQUEST_ENTRY_CNT_2200;
		rsp_length = RESPONSE_ENTRY_CNT_2100;
		ha->max_loop_id = SNS_LAST_LOOP_ID_2100;
		ha->gid_list_info_size = 4;
		ha->flash_conf_off = ~0;
		ha->flash_data_off = ~0;
		ha->nvram_conf_off = ~0;
		ha->nvram_data_off = ~0;
		ha->isp_ops = &qla2100_isp_ops;
	} else if (IS_QLA23XX(ha)) {
		ha->max_fibre_devices = MAX_FIBRE_DEVICES_2100;
		ha->mbx_count = MAILBOX_REGISTER_COUNT;
		req_length = REQUEST_ENTRY_CNT_2200;
		rsp_length = RESPONSE_ENTRY_CNT_2300;
		ha->max_loop_id = SNS_LAST_LOOP_ID_2300;
		ha->gid_list_info_size = 6;
		if (IS_QLA2322(ha) || IS_QLA6322(ha))
			ha->optrom_size = OPTROM_SIZE_2322;
		ha->flash_conf_off = ~0;
		ha->flash_data_off = ~0;
		ha->nvram_conf_off = ~0;
		ha->nvram_data_off = ~0;
		ha->isp_ops = &qla2300_isp_ops;
	} else if (IS_QLA24XX_TYPE(ha)) {
		ha->max_fibre_devices = MAX_FIBRE_DEVICES_2400;
		ha->mbx_count = MAILBOX_REGISTER_COUNT;
		req_length = REQUEST_ENTRY_CNT_24XX;
		rsp_length = RESPONSE_ENTRY_CNT_2300;
		ha->tgt.atio_q_length = ATIO_ENTRY_CNT_24XX;
		ha->max_loop_id = SNS_LAST_LOOP_ID_2300;
		ha->init_cb_size = sizeof(struct mid_init_cb_24xx);
		ha->gid_list_info_size = 8;
		ha->optrom_size = OPTROM_SIZE_24XX;
		ha->nvram_npiv_size = QLA_MAX_VPORTS_QLA24XX;
		ha->isp_ops = &qla24xx_isp_ops;
		ha->flash_conf_off = FARX_ACCESS_FLASH_CONF;
		ha->flash_data_off = FARX_ACCESS_FLASH_DATA;
		ha->nvram_conf_off = FARX_ACCESS_NVRAM_CONF;
		ha->nvram_data_off = FARX_ACCESS_NVRAM_DATA;
	} else if (IS_QLA25XX(ha)) {
		ha->max_fibre_devices = MAX_FIBRE_DEVICES_2400;
		ha->mbx_count = MAILBOX_REGISTER_COUNT;
		req_length = REQUEST_ENTRY_CNT_24XX;
		rsp_length = RESPONSE_ENTRY_CNT_2300;
		ha->tgt.atio_q_length = ATIO_ENTRY_CNT_24XX;
		ha->max_loop_id = SNS_LAST_LOOP_ID_2300;
		ha->init_cb_size = sizeof(struct mid_init_cb_24xx);
		ha->gid_list_info_size = 8;
		ha->optrom_size = OPTROM_SIZE_25XX;
		ha->nvram_npiv_size = QLA_MAX_VPORTS_QLA25XX;
		ha->isp_ops = &qla25xx_isp_ops;
		ha->flash_conf_off = FARX_ACCESS_FLASH_CONF;
		ha->flash_data_off = FARX_ACCESS_FLASH_DATA;
		ha->nvram_conf_off = FARX_ACCESS_NVRAM_CONF;
		ha->nvram_data_off = FARX_ACCESS_NVRAM_DATA;
	} else if (IS_QLA81XX(ha)) {
		ha->max_fibre_devices = MAX_FIBRE_DEVICES_2400;
		ha->mbx_count = MAILBOX_REGISTER_COUNT;
		req_length = REQUEST_ENTRY_CNT_24XX;
		rsp_length = RESPONSE_ENTRY_CNT_2300;
		ha->tgt.atio_q_length = ATIO_ENTRY_CNT_24XX;
		ha->max_loop_id = SNS_LAST_LOOP_ID_2300;
		ha->init_cb_size = sizeof(struct mid_init_cb_81xx);
		ha->gid_list_info_size = 8;
		ha->optrom_size = OPTROM_SIZE_81XX;
		ha->nvram_npiv_size = QLA_MAX_VPORTS_QLA25XX;
		ha->isp_ops = &qla81xx_isp_ops;
		ha->flash_conf_off = FARX_ACCESS_FLASH_CONF_81XX;
		ha->flash_data_off = FARX_ACCESS_FLASH_DATA_81XX;
		ha->nvram_conf_off = ~0;
		ha->nvram_data_off = ~0;
	} else if (IS_QLA82XX(ha)) {
		ha->max_fibre_devices = MAX_FIBRE_DEVICES_2400;
		ha->mbx_count = MAILBOX_REGISTER_COUNT;
		req_length = REQUEST_ENTRY_CNT_82XX;
		rsp_length = RESPONSE_ENTRY_CNT_82XX;
		ha->max_loop_id = SNS_LAST_LOOP_ID_2300;
		ha->init_cb_size = sizeof(struct mid_init_cb_81xx);
		ha->gid_list_info_size = 8;
		ha->optrom_size = OPTROM_SIZE_82XX;
		ha->nvram_npiv_size = QLA_MAX_VPORTS_QLA25XX;
		ha->isp_ops = &qla82xx_isp_ops;
		ha->flash_conf_off = FARX_ACCESS_FLASH_CONF;
		ha->flash_data_off = FARX_ACCESS_FLASH_DATA;
		ha->nvram_conf_off = FARX_ACCESS_NVRAM_CONF;
		ha->nvram_data_off = FARX_ACCESS_NVRAM_DATA;
	} else if (IS_QLA8044(ha)) {
		ha->max_fibre_devices = MAX_FIBRE_DEVICES_2400;
		ha->mbx_count = MAILBOX_REGISTER_COUNT;
		req_length = REQUEST_ENTRY_CNT_82XX;
		rsp_length = RESPONSE_ENTRY_CNT_82XX;
		ha->max_loop_id = SNS_LAST_LOOP_ID_2300;
		ha->init_cb_size = sizeof(struct mid_init_cb_81xx);
		ha->gid_list_info_size = 8;
		ha->optrom_size = OPTROM_SIZE_83XX;
		ha->nvram_npiv_size = QLA_MAX_VPORTS_QLA25XX;
		ha->isp_ops = &qla8044_isp_ops;
		ha->flash_conf_off = FARX_ACCESS_FLASH_CONF;
		ha->flash_data_off = FARX_ACCESS_FLASH_DATA;
		ha->nvram_conf_off = FARX_ACCESS_NVRAM_CONF;
		ha->nvram_data_off = FARX_ACCESS_NVRAM_DATA;
	} else if (IS_QLA83XX(ha)) {
		ha->portnum = PCI_FUNC(ha->pdev->devfn);
		ha->max_fibre_devices = MAX_FIBRE_DEVICES_2400;
		ha->mbx_count = MAILBOX_REGISTER_COUNT;
		req_length = REQUEST_ENTRY_CNT_83XX;
		rsp_length = RESPONSE_ENTRY_CNT_83XX;
		ha->tgt.atio_q_length = ATIO_ENTRY_CNT_24XX;
		ha->max_loop_id = SNS_LAST_LOOP_ID_2300;
		ha->init_cb_size = sizeof(struct mid_init_cb_81xx);
		ha->gid_list_info_size = 8;
		ha->optrom_size = OPTROM_SIZE_83XX;
		ha->nvram_npiv_size = QLA_MAX_VPORTS_QLA25XX;
		ha->isp_ops = &qla83xx_isp_ops;
		ha->flash_conf_off = FARX_ACCESS_FLASH_CONF_81XX;
		ha->flash_data_off = FARX_ACCESS_FLASH_DATA_81XX;
		ha->nvram_conf_off = ~0;
		ha->nvram_data_off = ~0;
	}  else if (IS_QLAFX00(ha)) {
		ha->max_fibre_devices = MAX_FIBRE_DEVICES_FX00;
		ha->mbx_count = MAILBOX_REGISTER_COUNT_FX00;
		ha->aen_mbx_count = AEN_MAILBOX_REGISTER_COUNT_FX00;
		req_length = REQUEST_ENTRY_CNT_FX00;
		rsp_length = RESPONSE_ENTRY_CNT_FX00;
		ha->isp_ops = &qlafx00_isp_ops;
		ha->port_down_retry_count = 30; /* default value */
		ha->mr.fw_hbt_cnt = QLAFX00_HEARTBEAT_INTERVAL;
		ha->mr.fw_reset_timer_tick = QLAFX00_RESET_INTERVAL;
		ha->mr.fw_critemp_timer_tick = QLAFX00_CRITEMP_INTERVAL;
		ha->mr.fw_hbt_en = 1;
		ha->mr.host_info_resend = false;
		ha->mr.hinfo_resend_timer_tick = QLAFX00_HINFO_RESEND_INTERVAL;
	} else if (IS_QLA27XX(ha)) {
		ha->portnum = PCI_FUNC(ha->pdev->devfn);
		ha->max_fibre_devices = MAX_FIBRE_DEVICES_2400;
		ha->mbx_count = MAILBOX_REGISTER_COUNT;
		req_length = REQUEST_ENTRY_CNT_83XX;
		rsp_length = RESPONSE_ENTRY_CNT_83XX;
		ha->tgt.atio_q_length = ATIO_ENTRY_CNT_24XX;
		ha->max_loop_id = SNS_LAST_LOOP_ID_2300;
		ha->init_cb_size = sizeof(struct mid_init_cb_81xx);
		ha->gid_list_info_size = 8;
		ha->optrom_size = OPTROM_SIZE_83XX;
		ha->nvram_npiv_size = QLA_MAX_VPORTS_QLA25XX;
		ha->isp_ops = &qla27xx_isp_ops;
		ha->flash_conf_off = FARX_ACCESS_FLASH_CONF_81XX;
		ha->flash_data_off = FARX_ACCESS_FLASH_DATA_81XX;
		ha->nvram_conf_off = ~0;
		ha->nvram_data_off = ~0;
	} else if (IS_QLA28XX(ha)) {
		ha->portnum = PCI_FUNC(ha->pdev->devfn);
		ha->max_fibre_devices = MAX_FIBRE_DEVICES_2400;
		ha->mbx_count = MAILBOX_REGISTER_COUNT;
		req_length = REQUEST_ENTRY_CNT_24XX;
		rsp_length = RESPONSE_ENTRY_CNT_2300;
		ha->tgt.atio_q_length = ATIO_ENTRY_CNT_24XX;
		ha->max_loop_id = SNS_LAST_LOOP_ID_2300;
		ha->init_cb_size = sizeof(struct mid_init_cb_81xx);
		ha->gid_list_info_size = 8;
		ha->optrom_size = OPTROM_SIZE_28XX;
		ha->nvram_npiv_size = QLA_MAX_VPORTS_QLA25XX;
		ha->isp_ops = &qla27xx_isp_ops;
		ha->flash_conf_off = FARX_ACCESS_FLASH_CONF_28XX;
		ha->flash_data_off = FARX_ACCESS_FLASH_DATA_28XX;
		ha->nvram_conf_off = ~0;
		ha->nvram_data_off = ~0;
	}

	ql_dbg_pci(ql_dbg_init, pdev, 0x001e,
	    "mbx_count=%d, req_length=%d, "
	    "rsp_length=%d, max_loop_id=%d, init_cb_size=%d, "
	    "gid_list_info_size=%d, optrom_size=%d, nvram_npiv_size=%d, "
	    "max_fibre_devices=%d.\n",
	    ha->mbx_count, req_length, rsp_length, ha->max_loop_id,
	    ha->init_cb_size, ha->gid_list_info_size, ha->optrom_size,
	    ha->nvram_npiv_size, ha->max_fibre_devices);
	ql_dbg_pci(ql_dbg_init, pdev, 0x001f,
	    "isp_ops=%p, flash_conf_off=%d, "
	    "flash_data_off=%d, nvram_conf_off=%d, nvram_data_off=%d.\n",
	    ha->isp_ops, ha->flash_conf_off, ha->flash_data_off,
	    ha->nvram_conf_off, ha->nvram_data_off);

	/* Configure PCI I/O space */
	ret = ha->isp_ops->iospace_config(ha);
	if (ret)
		goto iospace_config_failed;

	ql_log_pci(ql_log_info, pdev, 0x001d,
	    "Found an ISP%04X irq %d iobase 0x%p.\n",
	    pdev->device, pdev->irq, ha->iobase);
	mutex_init(&ha->vport_lock);
	mutex_init(&ha->mq_lock);
	init_completion(&ha->mbx_cmd_comp);
	complete(&ha->mbx_cmd_comp);
	init_completion(&ha->mbx_intr_comp);
	init_completion(&ha->dcbx_comp);
	init_completion(&ha->lb_portup_comp);

	set_bit(0, (unsigned long *) ha->vp_idx_map);

	qla2x00_config_dma_addressing(ha);
	ql_dbg_pci(ql_dbg_init, pdev, 0x0020,
	    "64 Bit addressing is %s.\n",
	    ha->flags.enable_64bit_addressing ? "enable" :
	    "disable");
	ret = qla2x00_mem_alloc(ha, req_length, rsp_length, &req, &rsp);
	if (ret) {
		ql_log_pci(ql_log_fatal, pdev, 0x0031,
		    "Failed to allocate memory for adapter, aborting.\n");

		goto probe_hw_failed;
	}

	req->max_q_depth = MAX_Q_DEPTH;
	if (ql2xmaxqdepth != 0 && ql2xmaxqdepth <= 0xffffU)
		req->max_q_depth = ql2xmaxqdepth;


	base_vha = qla2x00_create_host(sht, ha);
	if (!base_vha) {
		ret = -ENOMEM;
		goto probe_hw_failed;
	}

	pci_set_drvdata(pdev, base_vha);
	set_bit(PFLG_DRIVER_PROBING, &base_vha->pci_flags);

	host = base_vha->host;
	base_vha->req = req;
	if (IS_QLA2XXX_MIDTYPE(ha))
		base_vha->mgmt_svr_loop_id =
			qla2x00_reserve_mgmt_server_loop_id(base_vha);
	else
		base_vha->mgmt_svr_loop_id = MANAGEMENT_SERVER +
						base_vha->vp_idx;

	/* Setup fcport template structure. */
	ha->mr.fcport.vha = base_vha;
	ha->mr.fcport.port_type = FCT_UNKNOWN;
	ha->mr.fcport.loop_id = FC_NO_LOOP_ID;
	qla2x00_set_fcport_state(&ha->mr.fcport, FCS_UNCONFIGURED);
	ha->mr.fcport.supported_classes = FC_COS_UNSPECIFIED;
	ha->mr.fcport.scan_state = 1;

	/* Set the SG table size based on ISP type */
	if (!IS_FWI2_CAPABLE(ha)) {
		if (IS_QLA2100(ha))
			host->sg_tablesize = 32;
	} else {
		if (!IS_QLA82XX(ha))
			host->sg_tablesize = QLA_SG_ALL;
	}
	host->max_id = ha->max_fibre_devices;
	host->cmd_per_lun = 3;
	host->unique_id = host->host_no;
	if (IS_T10_PI_CAPABLE(ha) && ql2xenabledif)
		host->max_cmd_len = 32;
	else
		host->max_cmd_len = MAX_CMDSZ;
	host->max_channel = MAX_BUSES - 1;
	/* Older HBAs support only 16-bit LUNs */
	if (!IS_QLAFX00(ha) && !IS_FWI2_CAPABLE(ha) &&
	    ql2xmaxlun > 0xffff)
		host->max_lun = 0xffff;
	else
		host->max_lun = ql2xmaxlun;
	host->transportt = qla2xxx_transport_template;
	sht->vendor_id = (SCSI_NL_VID_TYPE_PCI | PCI_VENDOR_ID_QLOGIC);

	ql_dbg(ql_dbg_init, base_vha, 0x0033,
	    "max_id=%d this_id=%d "
	    "cmd_per_len=%d unique_id=%d max_cmd_len=%d max_channel=%d "
	    "max_lun=%llu transportt=%p, vendor_id=%llu.\n", host->max_id,
	    host->this_id, host->cmd_per_lun, host->unique_id,
	    host->max_cmd_len, host->max_channel, host->max_lun,
	    host->transportt, sht->vendor_id);

	INIT_WORK(&base_vha->iocb_work, qla2x00_iocb_work_fn);

	/* Set up the irqs */
	ret = qla2x00_request_irqs(ha, rsp);
	if (ret)
		goto probe_failed;

	/* Alloc arrays of request and response ring ptrs */
	ret = qla2x00_alloc_queues(ha, req, rsp);
	if (ret) {
		ql_log(ql_log_fatal, base_vha, 0x003d,
		    "Failed to allocate memory for queue pointers..."
		    "aborting.\n");
		goto probe_failed;
	}

	if (ha->mqenable) {
		/* number of hardware queues supported by blk/scsi-mq*/
		host->nr_hw_queues = ha->max_qpairs;

		ql_dbg(ql_dbg_init, base_vha, 0x0192,
			"blk/scsi-mq enabled, HW queues = %d.\n", host->nr_hw_queues);
	} else {
		if (ql2xnvmeenable) {
			host->nr_hw_queues = ha->max_qpairs;
			ql_dbg(ql_dbg_init, base_vha, 0x0194,
			    "FC-NVMe support is enabled, HW queues=%d\n",
			    host->nr_hw_queues);
		} else {
			ql_dbg(ql_dbg_init, base_vha, 0x0193,
			    "blk/scsi-mq disabled.\n");
		}
	}

	qlt_probe_one_stage1(base_vha, ha);

	pci_save_state(pdev);

	/* Assign back pointers */
	rsp->req = req;
	req->rsp = rsp;

	if (IS_QLAFX00(ha)) {
		ha->rsp_q_map[0] = rsp;
		ha->req_q_map[0] = req;
		set_bit(0, ha->req_qid_map);
		set_bit(0, ha->rsp_qid_map);
	}

	/* FWI2-capable only. */
	req->req_q_in = &ha->iobase->isp24.req_q_in;
	req->req_q_out = &ha->iobase->isp24.req_q_out;
	rsp->rsp_q_in = &ha->iobase->isp24.rsp_q_in;
	rsp->rsp_q_out = &ha->iobase->isp24.rsp_q_out;
	if (ha->mqenable || IS_QLA83XX(ha) || IS_QLA27XX(ha) ||
	    IS_QLA28XX(ha)) {
		req->req_q_in = &ha->mqiobase->isp25mq.req_q_in;
		req->req_q_out = &ha->mqiobase->isp25mq.req_q_out;
		rsp->rsp_q_in = &ha->mqiobase->isp25mq.rsp_q_in;
		rsp->rsp_q_out =  &ha->mqiobase->isp25mq.rsp_q_out;
	}

	if (IS_QLAFX00(ha)) {
		req->req_q_in = &ha->iobase->ispfx00.req_q_in;
		req->req_q_out = &ha->iobase->ispfx00.req_q_out;
		rsp->rsp_q_in = &ha->iobase->ispfx00.rsp_q_in;
		rsp->rsp_q_out = &ha->iobase->ispfx00.rsp_q_out;
	}

	if (IS_P3P_TYPE(ha)) {
		req->req_q_out = &ha->iobase->isp82.req_q_out[0];
		rsp->rsp_q_in = &ha->iobase->isp82.rsp_q_in[0];
		rsp->rsp_q_out = &ha->iobase->isp82.rsp_q_out[0];
	}

	ql_dbg(ql_dbg_multiq, base_vha, 0xc009,
	    "rsp_q_map=%p req_q_map=%p rsp->req=%p req->rsp=%p.\n",
	    ha->rsp_q_map, ha->req_q_map, rsp->req, req->rsp);
	ql_dbg(ql_dbg_multiq, base_vha, 0xc00a,
	    "req->req_q_in=%p req->req_q_out=%p "
	    "rsp->rsp_q_in=%p rsp->rsp_q_out=%p.\n",
	    req->req_q_in, req->req_q_out,
	    rsp->rsp_q_in, rsp->rsp_q_out);
	ql_dbg(ql_dbg_init, base_vha, 0x003e,
	    "rsp_q_map=%p req_q_map=%p rsp->req=%p req->rsp=%p.\n",
	    ha->rsp_q_map, ha->req_q_map, rsp->req, req->rsp);
	ql_dbg(ql_dbg_init, base_vha, 0x003f,
	    "req->req_q_in=%p req->req_q_out=%p rsp->rsp_q_in=%p rsp->rsp_q_out=%p.\n",
	    req->req_q_in, req->req_q_out, rsp->rsp_q_in, rsp->rsp_q_out);

	ha->wq = alloc_workqueue("qla2xxx_wq", 0, 0);

	if (ha->isp_ops->initialize_adapter(base_vha)) {
		ql_log(ql_log_fatal, base_vha, 0x00d6,
		    "Failed to initialize adapter - Adapter flags %x.\n",
		    base_vha->device_flags);

		if (IS_QLA82XX(ha)) {
			qla82xx_idc_lock(ha);
			qla82xx_wr_32(ha, QLA82XX_CRB_DEV_STATE,
				QLA8XXX_DEV_FAILED);
			qla82xx_idc_unlock(ha);
			ql_log(ql_log_fatal, base_vha, 0x00d7,
			    "HW State: FAILED.\n");
		} else if (IS_QLA8044(ha)) {
			qla8044_idc_lock(ha);
			qla8044_wr_direct(base_vha,
				QLA8044_CRB_DEV_STATE_INDEX,
				QLA8XXX_DEV_FAILED);
			qla8044_idc_unlock(ha);
			ql_log(ql_log_fatal, base_vha, 0x0150,
			    "HW State: FAILED.\n");
		}

		ret = -ENODEV;
		goto probe_failed;
	}

	if (IS_QLAFX00(ha))
		host->can_queue = QLAFX00_MAX_CANQUEUE;
	else
		host->can_queue = req->num_outstanding_cmds - 10;

	ql_dbg(ql_dbg_init, base_vha, 0x0032,
	    "can_queue=%d, req=%p, mgmt_svr_loop_id=%d, sg_tablesize=%d.\n",
	    host->can_queue, base_vha->req,
	    base_vha->mgmt_svr_loop_id, host->sg_tablesize);

	if (ha->mqenable) {
		bool startit = false;

		if (QLA_TGT_MODE_ENABLED())
			startit = false;

		if (ql2x_ini_mode == QLA2XXX_INI_MODE_ENABLED)
			startit = true;

		/* Create start of day qpairs for Block MQ */
		for (i = 0; i < ha->max_qpairs; i++)
			qla2xxx_create_qpair(base_vha, 5, 0, startit);
	}

	if (ha->flags.running_gold_fw)
		goto skip_dpc;

	/*
	 * Startup the kernel thread for this host adapter
	 */
	ha->dpc_thread = kthread_create(qla2x00_do_dpc, ha,
	    "%s_dpc", base_vha->host_str);
	if (IS_ERR(ha->dpc_thread)) {
		ql_log(ql_log_fatal, base_vha, 0x00ed,
		    "Failed to start DPC thread.\n");
		ret = PTR_ERR(ha->dpc_thread);
		ha->dpc_thread = NULL;
		goto probe_failed;
	}
	ql_dbg(ql_dbg_init, base_vha, 0x00ee,
	    "DPC thread started successfully.\n");

	/*
	 * If we're not coming up in initiator mode, we might sit for
	 * a while without waking up the dpc thread, which leads to a
	 * stuck process warning.  So just kick the dpc once here and
	 * let the kthread start (and go back to sleep in qla2x00_do_dpc).
	 */
	qla2xxx_wake_dpc(base_vha);

	INIT_WORK(&ha->board_disable, qla2x00_disable_board_on_pci_error);

	if (IS_QLA8031(ha) || IS_MCTP_CAPABLE(ha)) {
		sprintf(wq_name, "qla2xxx_%lu_dpc_lp_wq", base_vha->host_no);
		ha->dpc_lp_wq = create_singlethread_workqueue(wq_name);
		INIT_WORK(&ha->idc_aen, qla83xx_service_idc_aen);

		sprintf(wq_name, "qla2xxx_%lu_dpc_hp_wq", base_vha->host_no);
		ha->dpc_hp_wq = create_singlethread_workqueue(wq_name);
		INIT_WORK(&ha->nic_core_reset, qla83xx_nic_core_reset_work);
		INIT_WORK(&ha->idc_state_handler,
		    qla83xx_idc_state_handler_work);
		INIT_WORK(&ha->nic_core_unrecoverable,
		    qla83xx_nic_core_unrecoverable_work);
	}

skip_dpc:
	list_add_tail(&base_vha->list, &ha->vp_list);
	base_vha->host->irq = ha->pdev->irq;

	/* Initialized the timer */
	qla2x00_start_timer(base_vha, WATCH_INTERVAL);
	ql_dbg(ql_dbg_init, base_vha, 0x00ef,
	    "Started qla2x00_timer with "
	    "interval=%d.\n", WATCH_INTERVAL);
	ql_dbg(ql_dbg_init, base_vha, 0x00f0,
	    "Detected hba at address=%p.\n",
	    ha);

	if (IS_T10_PI_CAPABLE(ha) && ql2xenabledif) {
		if (ha->fw_attributes & BIT_4) {
			int prot = 0, guard;

			base_vha->flags.difdix_supported = 1;
			ql_dbg(ql_dbg_init, base_vha, 0x00f1,
			    "Registering for DIF/DIX type 1 and 3 protection.\n");
			if (ql2xenabledif == 1)
				prot = SHOST_DIX_TYPE0_PROTECTION;
			if (ql2xprotmask)
				scsi_host_set_prot(host, ql2xprotmask);
			else
				scsi_host_set_prot(host,
				    prot | SHOST_DIF_TYPE1_PROTECTION
				    | SHOST_DIF_TYPE2_PROTECTION
				    | SHOST_DIF_TYPE3_PROTECTION
				    | SHOST_DIX_TYPE1_PROTECTION
				    | SHOST_DIX_TYPE2_PROTECTION
				    | SHOST_DIX_TYPE3_PROTECTION);

			guard = SHOST_DIX_GUARD_CRC;

			if (IS_PI_IPGUARD_CAPABLE(ha) &&
			    (ql2xenabledif > 1 || IS_PI_DIFB_DIX0_CAPABLE(ha)))
				guard |= SHOST_DIX_GUARD_IP;

			if (ql2xprotguard)
				scsi_host_set_guard(host, ql2xprotguard);
			else
				scsi_host_set_guard(host, guard);
		} else
			base_vha->flags.difdix_supported = 0;
	}

	ha->isp_ops->enable_intrs(ha);

	if (IS_QLAFX00(ha)) {
		ret = qlafx00_fx_disc(base_vha,
			&base_vha->hw->mr.fcport, FXDISC_GET_CONFIG_INFO);
		host->sg_tablesize = (ha->mr.extended_io_enabled) ?
		    QLA_SG_ALL : 128;
	}

	ret = scsi_add_host(host, &pdev->dev);
	if (ret)
		goto probe_failed;

	base_vha->flags.init_done = 1;
	base_vha->flags.online = 1;
	ha->prev_minidump_failed = 0;

	ql_dbg(ql_dbg_init, base_vha, 0x00f2,
	    "Init done and hba is online.\n");

	if (qla_ini_mode_enabled(base_vha) ||
		qla_dual_mode_enabled(base_vha))
		scsi_scan_host(host);
	else
		ql_dbg(ql_dbg_init, base_vha, 0x0122,
			"skipping scsi_scan_host() for non-initiator port\n");

	qla2x00_alloc_sysfs_attr(base_vha);

	if (IS_QLAFX00(ha)) {
		ret = qlafx00_fx_disc(base_vha,
			&base_vha->hw->mr.fcport, FXDISC_GET_PORT_INFO);

		/* Register system information */
		ret =  qlafx00_fx_disc(base_vha,
			&base_vha->hw->mr.fcport, FXDISC_REG_HOST_INFO);
	}

	qla2x00_init_host_attr(base_vha);

	qla2x00_dfs_setup(base_vha);

	ql_log(ql_log_info, base_vha, 0x00fb,
	    "QLogic %s - %s.\n", ha->model_number, ha->model_desc);
	ql_log(ql_log_info, base_vha, 0x00fc,
	    "ISP%04X: %s @ %s hdma%c host#=%ld fw=%s.\n",
	    pdev->device, ha->isp_ops->pci_info_str(base_vha, pci_info),
	    pci_name(pdev), ha->flags.enable_64bit_addressing ? '+' : '-',
	    base_vha->host_no,
	    ha->isp_ops->fw_version_str(base_vha, fw_str, sizeof(fw_str)));

	qlt_add_target(ha, base_vha);

	clear_bit(PFLG_DRIVER_PROBING, &base_vha->pci_flags);

	if (test_bit(UNLOADING, &base_vha->dpc_flags))
		return -ENODEV;

	if (ha->flags.detected_lr_sfp) {
		ql_log(ql_log_info, base_vha, 0xffff,
		    "Reset chip to pick up LR SFP setting\n");
		set_bit(ISP_ABORT_NEEDED, &base_vha->dpc_flags);
		qla2xxx_wake_dpc(base_vha);
	}

	return 0;

probe_failed:
	if (base_vha->timer_active)
		qla2x00_stop_timer(base_vha);
	base_vha->flags.online = 0;
	if (ha->dpc_thread) {
		struct task_struct *t = ha->dpc_thread;

		ha->dpc_thread = NULL;
		kthread_stop(t);
	}

	qla2x00_free_device(base_vha);
	scsi_host_put(base_vha->host);
	/*
	 * Need to NULL out local req/rsp after
	 * qla2x00_free_device => qla2x00_free_queues frees
	 * what these are pointing to. Or else we'll
	 * fall over below in qla2x00_free_req/rsp_que.
	 */
	req = NULL;
	rsp = NULL;

probe_hw_failed:
	qla2x00_mem_free(ha);
	qla2x00_free_req_que(ha, req);
	qla2x00_free_rsp_que(ha, rsp);
	qla2x00_clear_drv_active(ha);

iospace_config_failed:
	if (IS_P3P_TYPE(ha)) {
		if (!ha->nx_pcibase)
			iounmap((device_reg_t *)ha->nx_pcibase);
		if (!ql2xdbwr)
			iounmap((device_reg_t *)ha->nxdb_wr_ptr);
	} else {
		if (ha->iobase)
			iounmap(ha->iobase);
		if (ha->cregbase)
			iounmap(ha->cregbase);
	}
	pci_release_selected_regions(ha->pdev, ha->bars);
	kfree(ha);

disable_device:
	pci_disable_device(pdev);
	return ret;
}

static void
qla2x00_shutdown(struct pci_dev *pdev)
{
	scsi_qla_host_t *vha;
	struct qla_hw_data  *ha;

	vha = pci_get_drvdata(pdev);
	ha = vha->hw;

	ql_log(ql_log_info, vha, 0xfffa,
		"Adapter shutdown\n");

	/*
	 * Prevent future board_disable and wait
	 * until any pending board_disable has completed.
	 */
	set_bit(PFLG_DRIVER_REMOVING, &vha->pci_flags);
	cancel_work_sync(&ha->board_disable);

	if (!atomic_read(&pdev->enable_cnt))
		return;

	/* Notify ISPFX00 firmware */
	if (IS_QLAFX00(ha))
		qlafx00_driver_shutdown(vha, 20);

	/* Turn-off FCE trace */
	if (ha->flags.fce_enabled) {
		qla2x00_disable_fce_trace(vha, NULL, NULL);
		ha->flags.fce_enabled = 0;
	}

	/* Turn-off EFT trace */
	if (ha->eft)
		qla2x00_disable_eft_trace(vha);

	if (IS_QLA25XX(ha) ||  IS_QLA2031(ha) || IS_QLA27XX(ha) ||
	    IS_QLA28XX(ha)) {
		if (ha->flags.fw_started)
			qla2x00_abort_isp_cleanup(vha);
	} else {
		/* Stop currently executing firmware. */
		qla2x00_try_to_stop_firmware(vha);
	}

	/* Turn adapter off line */
	vha->flags.online = 0;

	/* turn-off interrupts on the card */
	if (ha->interrupts_on) {
		vha->flags.init_done = 0;
		ha->isp_ops->disable_intrs(ha);
	}

	qla2x00_free_irqs(vha);

	qla2x00_free_fw_dump(ha);

	pci_disable_device(pdev);
	ql_log(ql_log_info, vha, 0xfffe,
		"Adapter shutdown successfully.\n");
}

/* Deletes all the virtual ports for a given ha */
static void
qla2x00_delete_all_vps(struct qla_hw_data *ha, scsi_qla_host_t *base_vha)
{
	scsi_qla_host_t *vha;
	unsigned long flags;

	mutex_lock(&ha->vport_lock);
	while (ha->cur_vport_count) {
		spin_lock_irqsave(&ha->vport_slock, flags);

		BUG_ON(base_vha->list.next == &ha->vp_list);
		/* This assumes first entry in ha->vp_list is always base vha */
		vha = list_first_entry(&base_vha->list, scsi_qla_host_t, list);
		scsi_host_get(vha->host);

		spin_unlock_irqrestore(&ha->vport_slock, flags);
		mutex_unlock(&ha->vport_lock);

		qla_nvme_delete(vha);

		fc_vport_terminate(vha->fc_vport);
		scsi_host_put(vha->host);

		mutex_lock(&ha->vport_lock);
	}
	mutex_unlock(&ha->vport_lock);
}

/* Stops all deferred work threads */
static void
qla2x00_destroy_deferred_work(struct qla_hw_data *ha)
{
	/* Cancel all work and destroy DPC workqueues */
	if (ha->dpc_lp_wq) {
		cancel_work_sync(&ha->idc_aen);
		destroy_workqueue(ha->dpc_lp_wq);
		ha->dpc_lp_wq = NULL;
	}

	if (ha->dpc_hp_wq) {
		cancel_work_sync(&ha->nic_core_reset);
		cancel_work_sync(&ha->idc_state_handler);
		cancel_work_sync(&ha->nic_core_unrecoverable);
		destroy_workqueue(ha->dpc_hp_wq);
		ha->dpc_hp_wq = NULL;
	}

	/* Kill the kernel thread for this host */
	if (ha->dpc_thread) {
		struct task_struct *t = ha->dpc_thread;

		/*
		 * qla2xxx_wake_dpc checks for ->dpc_thread
		 * so we need to zero it out.
		 */
		ha->dpc_thread = NULL;
		kthread_stop(t);
	}
}

static void
qla2x00_unmap_iobases(struct qla_hw_data *ha)
{
	if (IS_QLA82XX(ha)) {

		iounmap((device_reg_t *)ha->nx_pcibase);
		if (!ql2xdbwr)
			iounmap((device_reg_t *)ha->nxdb_wr_ptr);
	} else {
		if (ha->iobase)
			iounmap(ha->iobase);

		if (ha->cregbase)
			iounmap(ha->cregbase);

		if (ha->mqiobase)
			iounmap(ha->mqiobase);

		if ((IS_QLA83XX(ha) || IS_QLA27XX(ha) || IS_QLA28XX(ha)) &&
		    ha->msixbase)
			iounmap(ha->msixbase);
	}
}

static void
qla2x00_clear_drv_active(struct qla_hw_data *ha)
{
	if (IS_QLA8044(ha)) {
		qla8044_idc_lock(ha);
		qla8044_clear_drv_active(ha);
		qla8044_idc_unlock(ha);
	} else if (IS_QLA82XX(ha)) {
		qla82xx_idc_lock(ha);
		qla82xx_clear_drv_active(ha);
		qla82xx_idc_unlock(ha);
	}
}

static void
qla2x00_remove_one(struct pci_dev *pdev)
{
	scsi_qla_host_t *base_vha;
	struct qla_hw_data  *ha;

	base_vha = pci_get_drvdata(pdev);
	ha = base_vha->hw;
	ql_log(ql_log_info, base_vha, 0xb079,
	    "Removing driver\n");

	/* Indicate device removal to prevent future board_disable and wait
	 * until any pending board_disable has completed. */
	set_bit(PFLG_DRIVER_REMOVING, &base_vha->pci_flags);
	cancel_work_sync(&ha->board_disable);

	/*
	 * If the PCI device is disabled then there was a PCI-disconnect and
	 * qla2x00_disable_board_on_pci_error has taken care of most of the
	 * resources.
	 */
	if (!atomic_read(&pdev->enable_cnt)) {
		dma_free_coherent(&ha->pdev->dev, base_vha->gnl.size,
		    base_vha->gnl.l, base_vha->gnl.ldma);

		scsi_host_put(base_vha->host);
		kfree(ha);
		pci_set_drvdata(pdev, NULL);
		return;
	}
	qla2x00_wait_for_hba_ready(base_vha);

	if (IS_QLA25XX(ha) || IS_QLA2031(ha) || IS_QLA27XX(ha) ||
	    IS_QLA28XX(ha)) {
		if (ha->flags.fw_started)
			qla2x00_abort_isp_cleanup(base_vha);
	} else if (!IS_QLAFX00(ha)) {
		if (IS_QLA8031(ha)) {
			ql_dbg(ql_dbg_p3p, base_vha, 0xb07e,
			    "Clearing fcoe driver presence.\n");
			if (qla83xx_clear_drv_presence(base_vha) != QLA_SUCCESS)
				ql_dbg(ql_dbg_p3p, base_vha, 0xb079,
				    "Error while clearing DRV-Presence.\n");
		}

		qla2x00_try_to_stop_firmware(base_vha);
	}

	qla2x00_wait_for_sess_deletion(base_vha);

	/*
	 * if UNLOAD flag is already set, then continue unload,
	 * where it was set first.
	 */
	if (test_bit(UNLOADING, &base_vha->dpc_flags))
		return;

	set_bit(UNLOADING, &base_vha->dpc_flags);

	qla_nvme_delete(base_vha);

	dma_free_coherent(&ha->pdev->dev,
		base_vha->gnl.size, base_vha->gnl.l, base_vha->gnl.ldma);

	vfree(base_vha->scan.l);

	if (IS_QLAFX00(ha))
		qlafx00_driver_shutdown(base_vha, 20);

	qla2x00_delete_all_vps(ha, base_vha);

	qla2x00_dfs_remove(base_vha);

	qla84xx_put_chip(base_vha);

	/* Disable timer */
	if (base_vha->timer_active)
		qla2x00_stop_timer(base_vha);

	base_vha->flags.online = 0;

	/* free DMA memory */
	if (ha->exlogin_buf)
		qla2x00_free_exlogin_buffer(ha);

	/* free DMA memory */
	if (ha->exchoffld_buf)
		qla2x00_free_exchoffld_buffer(ha);

	qla2x00_destroy_deferred_work(ha);

	qlt_remove_target(ha, base_vha);

	qla2x00_free_sysfs_attr(base_vha, true);

	fc_remove_host(base_vha->host);
	qlt_remove_target_resources(ha);

	scsi_remove_host(base_vha->host);

	qla2x00_free_device(base_vha);

	qla2x00_clear_drv_active(ha);

	scsi_host_put(base_vha->host);

	qla2x00_unmap_iobases(ha);

	pci_release_selected_regions(ha->pdev, ha->bars);
	kfree(ha);

	pci_disable_pcie_error_reporting(pdev);

	pci_disable_device(pdev);
}

static void
qla2x00_free_device(scsi_qla_host_t *vha)
{
	struct qla_hw_data *ha = vha->hw;

	qla2x00_abort_all_cmds(vha, DID_NO_CONNECT << 16);

	/* Disable timer */
	if (vha->timer_active)
		qla2x00_stop_timer(vha);

	qla25xx_delete_queues(vha);
	vha->flags.online = 0;

	/* turn-off interrupts on the card */
	if (ha->interrupts_on) {
		vha->flags.init_done = 0;
		ha->isp_ops->disable_intrs(ha);
	}

	qla2x00_free_fcports(vha);

	qla2x00_free_irqs(vha);

	/* Flush the work queue and remove it */
	if (ha->wq) {
		flush_workqueue(ha->wq);
		destroy_workqueue(ha->wq);
		ha->wq = NULL;
	}


	qla2x00_mem_free(ha);

	qla82xx_md_free(vha);

	qla2x00_free_queues(ha);
}

void qla2x00_free_fcports(struct scsi_qla_host *vha)
{
	fc_port_t *fcport, *tfcport;

	list_for_each_entry_safe(fcport, tfcport, &vha->vp_fcports, list)
		qla2x00_free_fcport(fcport);
}

static inline void
qla2x00_schedule_rport_del(struct scsi_qla_host *vha, fc_port_t *fcport,
    int defer)
{
	struct fc_rport *rport;
	scsi_qla_host_t *base_vha;
	unsigned long flags;

	if (!fcport->rport)
		return;

	rport = fcport->rport;
	if (defer) {
		base_vha = pci_get_drvdata(vha->hw->pdev);
		spin_lock_irqsave(vha->host->host_lock, flags);
		fcport->drport = rport;
		spin_unlock_irqrestore(vha->host->host_lock, flags);
		qlt_do_generation_tick(vha, &base_vha->total_fcport_update_gen);
		set_bit(FCPORT_UPDATE_NEEDED, &base_vha->dpc_flags);
		qla2xxx_wake_dpc(base_vha);
	} else {
		int now;

		if (rport) {
			ql_dbg(ql_dbg_disc, fcport->vha, 0x2109,
			    "%s %8phN. rport %p roles %x\n",
			    __func__, fcport->port_name, rport,
			    rport->roles);
			fc_remote_port_delete(rport);
		}
		qlt_do_generation_tick(vha, &now);
	}
}

/*
 * qla2x00_mark_device_lost Updates fcport state when device goes offline.
 *
 * Input: ha = adapter block pointer.  fcport = port structure pointer.
 *
 * Return: None.
 *
 * Context:
 */
void qla2x00_mark_device_lost(scsi_qla_host_t *vha, fc_port_t *fcport,
    int do_login, int defer)
{
	if (IS_QLAFX00(vha->hw)) {
		qla2x00_set_fcport_state(fcport, FCS_DEVICE_LOST);
		qla2x00_schedule_rport_del(vha, fcport, defer);
		return;
	}

	if (atomic_read(&fcport->state) == FCS_ONLINE &&
	    vha->vp_idx == fcport->vha->vp_idx) {
		qla2x00_set_fcport_state(fcport, FCS_DEVICE_LOST);
		qla2x00_schedule_rport_del(vha, fcport, defer);
	}
	/*
	 * We may need to retry the login, so don't change the state of the
	 * port but do the retries.
	 */
	if (atomic_read(&fcport->state) != FCS_DEVICE_DEAD)
		qla2x00_set_fcport_state(fcport, FCS_DEVICE_LOST);

	if (!do_login)
		return;

	set_bit(RELOGIN_NEEDED, &vha->dpc_flags);
}

/*
 * qla2x00_mark_all_devices_lost
 *	Updates fcport state when device goes offline.
 *
 * Input:
 *	ha = adapter block pointer.
 *	fcport = port structure pointer.
 *
 * Return:
 *	None.
 *
 * Context:
 */
void
qla2x00_mark_all_devices_lost(scsi_qla_host_t *vha, int defer)
{
	fc_port_t *fcport;

	ql_dbg(ql_dbg_disc, vha, 0x20f1,
	    "Mark all dev lost\n");

	list_for_each_entry(fcport, &vha->vp_fcports, list) {
		fcport->scan_state = 0;
		qlt_schedule_sess_for_deletion(fcport);

		if (vha->vp_idx != 0 && vha->vp_idx != fcport->vha->vp_idx)
			continue;

		/*
		 * No point in marking the device as lost, if the device is
		 * already DEAD.
		 */
		if (atomic_read(&fcport->state) == FCS_DEVICE_DEAD)
			continue;
		if (atomic_read(&fcport->state) == FCS_ONLINE) {
			qla2x00_set_fcport_state(fcport, FCS_DEVICE_LOST);
			if (defer)
				qla2x00_schedule_rport_del(vha, fcport, defer);
			else if (vha->vp_idx == fcport->vha->vp_idx)
				qla2x00_schedule_rport_del(vha, fcport, defer);
		}
	}
}

static void qla2x00_set_reserved_loop_ids(struct qla_hw_data *ha)
{
	int i;

	if (IS_FWI2_CAPABLE(ha))
		return;

	for (i = 0; i < SNS_FIRST_LOOP_ID; i++)
		set_bit(i, ha->loop_id_map);
	set_bit(MANAGEMENT_SERVER, ha->loop_id_map);
	set_bit(BROADCAST, ha->loop_id_map);
}

/*
* qla2x00_mem_alloc
*      Allocates adapter memory.
*
* Returns:
*      0  = success.
*      !0  = failure.
*/
static int
qla2x00_mem_alloc(struct qla_hw_data *ha, uint16_t req_len, uint16_t rsp_len,
	struct req_que **req, struct rsp_que **rsp)
{
	char	name[16];

	ha->init_cb = dma_alloc_coherent(&ha->pdev->dev, ha->init_cb_size,
		&ha->init_cb_dma, GFP_KERNEL);
	if (!ha->init_cb)
		goto fail;

	if (qlt_mem_alloc(ha) < 0)
		goto fail_free_init_cb;

	ha->gid_list = dma_alloc_coherent(&ha->pdev->dev,
		qla2x00_gid_list_size(ha), &ha->gid_list_dma, GFP_KERNEL);
	if (!ha->gid_list)
		goto fail_free_tgt_mem;

	ha->srb_mempool = mempool_create_slab_pool(SRB_MIN_REQ, srb_cachep);
	if (!ha->srb_mempool)
		goto fail_free_gid_list;

	if (IS_P3P_TYPE(ha)) {
		/* Allocate cache for CT6 Ctx. */
		if (!ctx_cachep) {
			ctx_cachep = kmem_cache_create("qla2xxx_ctx",
				sizeof(struct ct6_dsd), 0,
				SLAB_HWCACHE_ALIGN, NULL);
			if (!ctx_cachep)
				goto fail_free_srb_mempool;
		}
		ha->ctx_mempool = mempool_create_slab_pool(SRB_MIN_REQ,
			ctx_cachep);
		if (!ha->ctx_mempool)
			goto fail_free_srb_mempool;
		ql_dbg_pci(ql_dbg_init, ha->pdev, 0x0021,
		    "ctx_cachep=%p ctx_mempool=%p.\n",
		    ctx_cachep, ha->ctx_mempool);
	}

	/* Get memory for cached NVRAM */
	ha->nvram = kzalloc(MAX_NVRAM_SIZE, GFP_KERNEL);
	if (!ha->nvram)
		goto fail_free_ctx_mempool;

	snprintf(name, sizeof(name), "%s_%d", QLA2XXX_DRIVER_NAME,
		ha->pdev->device);
	ha->s_dma_pool = dma_pool_create(name, &ha->pdev->dev,
		DMA_POOL_SIZE, 8, 0);
	if (!ha->s_dma_pool)
		goto fail_free_nvram;

	ql_dbg_pci(ql_dbg_init, ha->pdev, 0x0022,
	    "init_cb=%p gid_list=%p, srb_mempool=%p s_dma_pool=%p.\n",
	    ha->init_cb, ha->gid_list, ha->srb_mempool, ha->s_dma_pool);

	if (IS_P3P_TYPE(ha) || ql2xenabledif) {
		ha->dl_dma_pool = dma_pool_create(name, &ha->pdev->dev,
			DSD_LIST_DMA_POOL_SIZE, 8, 0);
		if (!ha->dl_dma_pool) {
			ql_log_pci(ql_log_fatal, ha->pdev, 0x0023,
			    "Failed to allocate memory for dl_dma_pool.\n");
			goto fail_s_dma_pool;
		}

		ha->fcp_cmnd_dma_pool = dma_pool_create(name, &ha->pdev->dev,
			FCP_CMND_DMA_POOL_SIZE, 8, 0);
		if (!ha->fcp_cmnd_dma_pool) {
			ql_log_pci(ql_log_fatal, ha->pdev, 0x0024,
			    "Failed to allocate memory for fcp_cmnd_dma_pool.\n");
			goto fail_dl_dma_pool;
		}

		if (ql2xenabledif) {
			u64 bufsize = DIF_BUNDLING_DMA_POOL_SIZE;
			struct dsd_dma *dsd, *nxt;
			uint i;
			/* Creata a DMA pool of buffers for DIF bundling */
			ha->dif_bundl_pool = dma_pool_create(name,
			    &ha->pdev->dev, DIF_BUNDLING_DMA_POOL_SIZE, 8, 0);
			if (!ha->dif_bundl_pool) {
				ql_dbg_pci(ql_dbg_init, ha->pdev, 0x0024,
				    "%s: failed create dif_bundl_pool\n",
				    __func__);
				goto fail_dif_bundl_dma_pool;
			}

			INIT_LIST_HEAD(&ha->pool.good.head);
			INIT_LIST_HEAD(&ha->pool.unusable.head);
			ha->pool.good.count = 0;
			ha->pool.unusable.count = 0;
			for (i = 0; i < 128; i++) {
				dsd = kzalloc(sizeof(*dsd), GFP_ATOMIC);
				if (!dsd) {
					ql_dbg_pci(ql_dbg_init, ha->pdev,
					    0xe0ee, "%s: failed alloc dsd\n",
					    __func__);
					return 1;
				}
				ha->dif_bundle_kallocs++;

				dsd->dsd_addr = dma_pool_alloc(
				    ha->dif_bundl_pool, GFP_ATOMIC,
				    &dsd->dsd_list_dma);
				if (!dsd->dsd_addr) {
					ql_dbg_pci(ql_dbg_init, ha->pdev,
					    0xe0ee,
					    "%s: failed alloc ->dsd_addr\n",
					    __func__);
					kfree(dsd);
					ha->dif_bundle_kallocs--;
					continue;
				}
				ha->dif_bundle_dma_allocs++;

				/*
				 * if DMA buffer crosses 4G boundary,
				 * put it on bad list
				 */
				if (MSD(dsd->dsd_list_dma) ^
				    MSD(dsd->dsd_list_dma + bufsize)) {
					list_add_tail(&dsd->list,
					    &ha->pool.unusable.head);
					ha->pool.unusable.count++;
				} else {
					list_add_tail(&dsd->list,
					    &ha->pool.good.head);
					ha->pool.good.count++;
				}
			}

			/* return the good ones back to the pool */
			list_for_each_entry_safe(dsd, nxt,
			    &ha->pool.good.head, list) {
				list_del(&dsd->list);
				dma_pool_free(ha->dif_bundl_pool,
				    dsd->dsd_addr, dsd->dsd_list_dma);
				ha->dif_bundle_dma_allocs--;
				kfree(dsd);
				ha->dif_bundle_kallocs--;
			}

			ql_dbg_pci(ql_dbg_init, ha->pdev, 0x0024,
			    "%s: dif dma pool (good=%u unusable=%u)\n",
			    __func__, ha->pool.good.count,
			    ha->pool.unusable.count);
		}

		ql_dbg_pci(ql_dbg_init, ha->pdev, 0x0025,
		    "dl_dma_pool=%p fcp_cmnd_dma_pool=%p dif_bundl_pool=%p.\n",
		    ha->dl_dma_pool, ha->fcp_cmnd_dma_pool,
		    ha->dif_bundl_pool);
	}

	/* Allocate memory for SNS commands */
	if (IS_QLA2100(ha) || IS_QLA2200(ha)) {
	/* Get consistent memory allocated for SNS commands */
		ha->sns_cmd = dma_alloc_coherent(&ha->pdev->dev,
		sizeof(struct sns_cmd_pkt), &ha->sns_cmd_dma, GFP_KERNEL);
		if (!ha->sns_cmd)
			goto fail_dma_pool;
		ql_dbg_pci(ql_dbg_init, ha->pdev, 0x0026,
		    "sns_cmd: %p.\n", ha->sns_cmd);
	} else {
	/* Get consistent memory allocated for MS IOCB */
		ha->ms_iocb = dma_pool_alloc(ha->s_dma_pool, GFP_KERNEL,
			&ha->ms_iocb_dma);
		if (!ha->ms_iocb)
			goto fail_dma_pool;
	/* Get consistent memory allocated for CT SNS commands */
		ha->ct_sns = dma_alloc_coherent(&ha->pdev->dev,
			sizeof(struct ct_sns_pkt), &ha->ct_sns_dma, GFP_KERNEL);
		if (!ha->ct_sns)
			goto fail_free_ms_iocb;
		ql_dbg_pci(ql_dbg_init, ha->pdev, 0x0027,
		    "ms_iocb=%p ct_sns=%p.\n",
		    ha->ms_iocb, ha->ct_sns);
	}

	/* Allocate memory for request ring */
	*req = kzalloc(sizeof(struct req_que), GFP_KERNEL);
	if (!*req) {
		ql_log_pci(ql_log_fatal, ha->pdev, 0x0028,
		    "Failed to allocate memory for req.\n");
		goto fail_req;
	}
	(*req)->length = req_len;
	(*req)->ring = dma_alloc_coherent(&ha->pdev->dev,
		((*req)->length + 1) * sizeof(request_t),
		&(*req)->dma, GFP_KERNEL);
	if (!(*req)->ring) {
		ql_log_pci(ql_log_fatal, ha->pdev, 0x0029,
		    "Failed to allocate memory for req_ring.\n");
		goto fail_req_ring;
	}
	/* Allocate memory for response ring */
	*rsp = kzalloc(sizeof(struct rsp_que), GFP_KERNEL);
	if (!*rsp) {
		ql_log_pci(ql_log_fatal, ha->pdev, 0x002a,
		    "Failed to allocate memory for rsp.\n");
		goto fail_rsp;
	}
	(*rsp)->hw = ha;
	(*rsp)->length = rsp_len;
	(*rsp)->ring = dma_alloc_coherent(&ha->pdev->dev,
		((*rsp)->length + 1) * sizeof(response_t),
		&(*rsp)->dma, GFP_KERNEL);
	if (!(*rsp)->ring) {
		ql_log_pci(ql_log_fatal, ha->pdev, 0x002b,
		    "Failed to allocate memory for rsp_ring.\n");
		goto fail_rsp_ring;
	}
	(*req)->rsp = *rsp;
	(*rsp)->req = *req;
	ql_dbg_pci(ql_dbg_init, ha->pdev, 0x002c,
	    "req=%p req->length=%d req->ring=%p rsp=%p "
	    "rsp->length=%d rsp->ring=%p.\n",
	    *req, (*req)->length, (*req)->ring, *rsp, (*rsp)->length,
	    (*rsp)->ring);
	/* Allocate memory for NVRAM data for vports */
	if (ha->nvram_npiv_size) {
		ha->npiv_info = kcalloc(ha->nvram_npiv_size,
					sizeof(struct qla_npiv_entry),
					GFP_KERNEL);
		if (!ha->npiv_info) {
			ql_log_pci(ql_log_fatal, ha->pdev, 0x002d,
			    "Failed to allocate memory for npiv_info.\n");
			goto fail_npiv_info;
		}
	} else
		ha->npiv_info = NULL;

	/* Get consistent memory allocated for EX-INIT-CB. */
	if (IS_CNA_CAPABLE(ha) || IS_QLA2031(ha) || IS_QLA27XX(ha) ||
	    IS_QLA28XX(ha)) {
		ha->ex_init_cb = dma_pool_alloc(ha->s_dma_pool, GFP_KERNEL,
		    &ha->ex_init_cb_dma);
		if (!ha->ex_init_cb)
			goto fail_ex_init_cb;
		ql_dbg_pci(ql_dbg_init, ha->pdev, 0x002e,
		    "ex_init_cb=%p.\n", ha->ex_init_cb);
	}

	INIT_LIST_HEAD(&ha->gbl_dsd_list);

	/* Get consistent memory allocated for Async Port-Database. */
	if (!IS_FWI2_CAPABLE(ha)) {
		ha->async_pd = dma_pool_alloc(ha->s_dma_pool, GFP_KERNEL,
			&ha->async_pd_dma);
		if (!ha->async_pd)
			goto fail_async_pd;
		ql_dbg_pci(ql_dbg_init, ha->pdev, 0x002f,
		    "async_pd=%p.\n", ha->async_pd);
	}

	INIT_LIST_HEAD(&ha->vp_list);

	/* Allocate memory for our loop_id bitmap */
	ha->loop_id_map = kcalloc(BITS_TO_LONGS(LOOPID_MAP_SIZE),
				  sizeof(long),
				  GFP_KERNEL);
	if (!ha->loop_id_map)
		goto fail_loop_id_map;
	else {
		qla2x00_set_reserved_loop_ids(ha);
		ql_dbg_pci(ql_dbg_init, ha->pdev, 0x0123,
		    "loop_id_map=%p.\n", ha->loop_id_map);
	}

	ha->sfp_data = dma_alloc_coherent(&ha->pdev->dev,
	    SFP_DEV_SIZE, &ha->sfp_data_dma, GFP_KERNEL);
	if (!ha->sfp_data) {
		ql_dbg_pci(ql_dbg_init, ha->pdev, 0x011b,
		    "Unable to allocate memory for SFP read-data.\n");
		goto fail_sfp_data;
	}

	ha->flt = dma_alloc_coherent(&ha->pdev->dev,
	    sizeof(struct qla_flt_header) + FLT_REGIONS_SIZE, &ha->flt_dma,
	    GFP_KERNEL);
	if (!ha->flt) {
		ql_dbg_pci(ql_dbg_init, ha->pdev, 0x011b,
		    "Unable to allocate memory for FLT.\n");
		goto fail_flt_buffer;
	}

	return 0;

fail_flt_buffer:
	dma_free_coherent(&ha->pdev->dev, SFP_DEV_SIZE,
	    ha->sfp_data, ha->sfp_data_dma);
fail_sfp_data:
	kfree(ha->loop_id_map);
fail_loop_id_map:
	dma_pool_free(ha->s_dma_pool, ha->async_pd, ha->async_pd_dma);
fail_async_pd:
	dma_pool_free(ha->s_dma_pool, ha->ex_init_cb, ha->ex_init_cb_dma);
fail_ex_init_cb:
	kfree(ha->npiv_info);
fail_npiv_info:
	dma_free_coherent(&ha->pdev->dev, ((*rsp)->length + 1) *
		sizeof(response_t), (*rsp)->ring, (*rsp)->dma);
	(*rsp)->ring = NULL;
	(*rsp)->dma = 0;
fail_rsp_ring:
	kfree(*rsp);
	*rsp = NULL;
fail_rsp:
	dma_free_coherent(&ha->pdev->dev, ((*req)->length + 1) *
		sizeof(request_t), (*req)->ring, (*req)->dma);
	(*req)->ring = NULL;
	(*req)->dma = 0;
fail_req_ring:
	kfree(*req);
	*req = NULL;
fail_req:
	dma_free_coherent(&ha->pdev->dev, sizeof(struct ct_sns_pkt),
		ha->ct_sns, ha->ct_sns_dma);
	ha->ct_sns = NULL;
	ha->ct_sns_dma = 0;
fail_free_ms_iocb:
	dma_pool_free(ha->s_dma_pool, ha->ms_iocb, ha->ms_iocb_dma);
	ha->ms_iocb = NULL;
	ha->ms_iocb_dma = 0;

	if (ha->sns_cmd)
		dma_free_coherent(&ha->pdev->dev, sizeof(struct sns_cmd_pkt),
		    ha->sns_cmd, ha->sns_cmd_dma);
fail_dma_pool:
	if (ql2xenabledif) {
		struct dsd_dma *dsd, *nxt;

		list_for_each_entry_safe(dsd, nxt, &ha->pool.unusable.head,
		    list) {
			list_del(&dsd->list);
			dma_pool_free(ha->dif_bundl_pool, dsd->dsd_addr,
			    dsd->dsd_list_dma);
			ha->dif_bundle_dma_allocs--;
			kfree(dsd);
			ha->dif_bundle_kallocs--;
			ha->pool.unusable.count--;
		}
		dma_pool_destroy(ha->dif_bundl_pool);
		ha->dif_bundl_pool = NULL;
	}

fail_dif_bundl_dma_pool:
	if (IS_QLA82XX(ha) || ql2xenabledif) {
		dma_pool_destroy(ha->fcp_cmnd_dma_pool);
		ha->fcp_cmnd_dma_pool = NULL;
	}
fail_dl_dma_pool:
	if (IS_QLA82XX(ha) || ql2xenabledif) {
		dma_pool_destroy(ha->dl_dma_pool);
		ha->dl_dma_pool = NULL;
	}
fail_s_dma_pool:
	dma_pool_destroy(ha->s_dma_pool);
	ha->s_dma_pool = NULL;
fail_free_nvram:
	kfree(ha->nvram);
	ha->nvram = NULL;
fail_free_ctx_mempool:
	mempool_destroy(ha->ctx_mempool);
	ha->ctx_mempool = NULL;
fail_free_srb_mempool:
	mempool_destroy(ha->srb_mempool);
	ha->srb_mempool = NULL;
fail_free_gid_list:
	dma_free_coherent(&ha->pdev->dev, qla2x00_gid_list_size(ha),
	ha->gid_list,
	ha->gid_list_dma);
	ha->gid_list = NULL;
	ha->gid_list_dma = 0;
fail_free_tgt_mem:
	qlt_mem_free(ha);
fail_free_init_cb:
	dma_free_coherent(&ha->pdev->dev, ha->init_cb_size, ha->init_cb,
	ha->init_cb_dma);
	ha->init_cb = NULL;
	ha->init_cb_dma = 0;
fail:
	ql_log(ql_log_fatal, NULL, 0x0030,
	    "Memory allocation failure.\n");
	return -ENOMEM;
}

int
qla2x00_set_exlogins_buffer(scsi_qla_host_t *vha)
{
	int rval;
	uint16_t	size, max_cnt, temp;
	struct qla_hw_data *ha = vha->hw;

	/* Return if we don't need to alloacate any extended logins */
	if (!ql2xexlogins)
		return QLA_SUCCESS;

	if (!IS_EXLOGIN_OFFLD_CAPABLE(ha))
		return QLA_SUCCESS;

	ql_log(ql_log_info, vha, 0xd021, "EXLOGIN count: %d.\n", ql2xexlogins);
	max_cnt = 0;
	rval = qla_get_exlogin_status(vha, &size, &max_cnt);
	if (rval != QLA_SUCCESS) {
		ql_log_pci(ql_log_fatal, ha->pdev, 0xd029,
		    "Failed to get exlogin status.\n");
		return rval;
	}

	temp = (ql2xexlogins > max_cnt) ? max_cnt : ql2xexlogins;
	temp *= size;

	if (temp != ha->exlogin_size) {
		qla2x00_free_exlogin_buffer(ha);
		ha->exlogin_size = temp;

		ql_log(ql_log_info, vha, 0xd024,
		    "EXLOGIN: max_logins=%d, portdb=0x%x, total=%d.\n",
		    max_cnt, size, temp);

		ql_log(ql_log_info, vha, 0xd025,
		    "EXLOGIN: requested size=0x%x\n", ha->exlogin_size);

		/* Get consistent memory for extended logins */
		ha->exlogin_buf = dma_alloc_coherent(&ha->pdev->dev,
			ha->exlogin_size, &ha->exlogin_buf_dma, GFP_KERNEL);
		if (!ha->exlogin_buf) {
			ql_log_pci(ql_log_fatal, ha->pdev, 0xd02a,
		    "Failed to allocate memory for exlogin_buf_dma.\n");
			return -ENOMEM;
		}
	}

	/* Now configure the dma buffer */
	rval = qla_set_exlogin_mem_cfg(vha, ha->exlogin_buf_dma);
	if (rval) {
		ql_log(ql_log_fatal, vha, 0xd033,
		    "Setup extended login buffer  ****FAILED****.\n");
		qla2x00_free_exlogin_buffer(ha);
	}

	return rval;
}

/*
* qla2x00_free_exlogin_buffer
*
* Input:
*	ha = adapter block pointer
*/
void
qla2x00_free_exlogin_buffer(struct qla_hw_data *ha)
{
	if (ha->exlogin_buf) {
		dma_free_coherent(&ha->pdev->dev, ha->exlogin_size,
		    ha->exlogin_buf, ha->exlogin_buf_dma);
		ha->exlogin_buf = NULL;
		ha->exlogin_size = 0;
	}
}

static void
qla2x00_number_of_exch(scsi_qla_host_t *vha, u32 *ret_cnt, u16 max_cnt)
{
	u32 temp;
	struct init_cb_81xx *icb = (struct init_cb_81xx *)&vha->hw->init_cb;
	*ret_cnt = FW_DEF_EXCHANGES_CNT;

	if (max_cnt > vha->hw->max_exchg)
		max_cnt = vha->hw->max_exchg;

	if (qla_ini_mode_enabled(vha)) {
		if (vha->ql2xiniexchg > max_cnt)
			vha->ql2xiniexchg = max_cnt;

		if (vha->ql2xiniexchg > FW_DEF_EXCHANGES_CNT)
			*ret_cnt = vha->ql2xiniexchg;

	} else if (qla_tgt_mode_enabled(vha)) {
		if (vha->ql2xexchoffld > max_cnt) {
			vha->ql2xexchoffld = max_cnt;
			icb->exchange_count = cpu_to_le16(vha->ql2xexchoffld);
		}

		if (vha->ql2xexchoffld > FW_DEF_EXCHANGES_CNT)
			*ret_cnt = vha->ql2xexchoffld;
	} else if (qla_dual_mode_enabled(vha)) {
		temp = vha->ql2xiniexchg + vha->ql2xexchoffld;
		if (temp > max_cnt) {
			vha->ql2xiniexchg -= (temp - max_cnt)/2;
			vha->ql2xexchoffld -= (((temp - max_cnt)/2) + 1);
			temp = max_cnt;
			icb->exchange_count = cpu_to_le16(vha->ql2xexchoffld);
		}

		if (temp > FW_DEF_EXCHANGES_CNT)
			*ret_cnt = temp;
	}
}

int
qla2x00_set_exchoffld_buffer(scsi_qla_host_t *vha)
{
	int rval;
	u16	size, max_cnt;
	u32 actual_cnt, totsz;
	struct qla_hw_data *ha = vha->hw;

	if (!ha->flags.exchoffld_enabled)
		return QLA_SUCCESS;

	if (!IS_EXCHG_OFFLD_CAPABLE(ha))
		return QLA_SUCCESS;

	max_cnt = 0;
	rval = qla_get_exchoffld_status(vha, &size, &max_cnt);
	if (rval != QLA_SUCCESS) {
		ql_log_pci(ql_log_fatal, ha->pdev, 0xd012,
		    "Failed to get exlogin status.\n");
		return rval;
	}

	qla2x00_number_of_exch(vha, &actual_cnt, max_cnt);
	ql_log(ql_log_info, vha, 0xd014,
	    "Actual exchange offload count: %d.\n", actual_cnt);

	totsz = actual_cnt * size;

	if (totsz != ha->exchoffld_size) {
		qla2x00_free_exchoffld_buffer(ha);
		if (actual_cnt <= FW_DEF_EXCHANGES_CNT) {
			ha->exchoffld_size = 0;
			ha->flags.exchoffld_enabled = 0;
			return QLA_SUCCESS;
		}

		ha->exchoffld_size = totsz;

		ql_log(ql_log_info, vha, 0xd016,
		    "Exchange offload: max_count=%d, actual count=%d entry sz=0x%x, total sz=0x%x\n",
		    max_cnt, actual_cnt, size, totsz);

		ql_log(ql_log_info, vha, 0xd017,
		    "Exchange Buffers requested size = 0x%x\n",
		    ha->exchoffld_size);

		/* Get consistent memory for extended logins */
		ha->exchoffld_buf = dma_alloc_coherent(&ha->pdev->dev,
			ha->exchoffld_size, &ha->exchoffld_buf_dma, GFP_KERNEL);
		if (!ha->exchoffld_buf) {
			ql_log_pci(ql_log_fatal, ha->pdev, 0xd013,
			"Failed to allocate memory for Exchange Offload.\n");

			if (ha->max_exchg >
			    (FW_DEF_EXCHANGES_CNT + REDUCE_EXCHANGES_CNT)) {
				ha->max_exchg -= REDUCE_EXCHANGES_CNT;
			} else if (ha->max_exchg >
			    (FW_DEF_EXCHANGES_CNT + 512)) {
				ha->max_exchg -= 512;
			} else {
				ha->flags.exchoffld_enabled = 0;
				ql_log_pci(ql_log_fatal, ha->pdev, 0xd013,
				    "Disabling Exchange offload due to lack of memory\n");
			}
			ha->exchoffld_size = 0;

			return -ENOMEM;
		}
	} else if (!ha->exchoffld_buf || (actual_cnt <= FW_DEF_EXCHANGES_CNT)) {
		/* pathological case */
		qla2x00_free_exchoffld_buffer(ha);
		ha->exchoffld_size = 0;
		ha->flags.exchoffld_enabled = 0;
		ql_log(ql_log_info, vha, 0xd016,
		    "Exchange offload not enable: offld size=%d, actual count=%d entry sz=0x%x, total sz=0x%x.\n",
		    ha->exchoffld_size, actual_cnt, size, totsz);
		return 0;
	}

	/* Now configure the dma buffer */
	rval = qla_set_exchoffld_mem_cfg(vha);
	if (rval) {
		ql_log(ql_log_fatal, vha, 0xd02e,
		    "Setup exchange offload buffer ****FAILED****.\n");
		qla2x00_free_exchoffld_buffer(ha);
	} else {
		/* re-adjust number of target exchange */
		struct init_cb_81xx *icb = (struct init_cb_81xx *)ha->init_cb;

		if (qla_ini_mode_enabled(vha))
			icb->exchange_count = 0;
		else
			icb->exchange_count = cpu_to_le16(vha->ql2xexchoffld);
	}

	return rval;
}

/*
* qla2x00_free_exchoffld_buffer
*
* Input:
*	ha = adapter block pointer
*/
void
qla2x00_free_exchoffld_buffer(struct qla_hw_data *ha)
{
	if (ha->exchoffld_buf) {
		dma_free_coherent(&ha->pdev->dev, ha->exchoffld_size,
		    ha->exchoffld_buf, ha->exchoffld_buf_dma);
		ha->exchoffld_buf = NULL;
		ha->exchoffld_size = 0;
	}
}

/*
* qla2x00_free_fw_dump
*	Frees fw dump stuff.
*
* Input:
*	ha = adapter block pointer
*/
static void
qla2x00_free_fw_dump(struct qla_hw_data *ha)
{
	struct fwdt *fwdt = ha->fwdt;
	uint j;

	if (ha->fce)
		dma_free_coherent(&ha->pdev->dev,
		    FCE_SIZE, ha->fce, ha->fce_dma);

	if (ha->eft)
		dma_free_coherent(&ha->pdev->dev,
		    EFT_SIZE, ha->eft, ha->eft_dma);

	if (ha->fw_dump)
		vfree(ha->fw_dump);

	ha->fce = NULL;
	ha->fce_dma = 0;
	ha->eft = NULL;
	ha->eft_dma = 0;
	ha->fw_dumped = 0;
	ha->fw_dump_cap_flags = 0;
	ha->fw_dump_reading = 0;
	ha->fw_dump = NULL;
	ha->fw_dump_len = 0;

	for (j = 0; j < 2; j++, fwdt++) {
		if (fwdt->template)
			vfree(fwdt->template);
		fwdt->template = NULL;
		fwdt->length = 0;
	}
}

/*
* qla2x00_mem_free
*      Frees all adapter allocated memory.
*
* Input:
*      ha = adapter block pointer.
*/
static void
qla2x00_mem_free(struct qla_hw_data *ha)
{
	qla2x00_free_fw_dump(ha);

	if (ha->mctp_dump)
		dma_free_coherent(&ha->pdev->dev, MCTP_DUMP_SIZE, ha->mctp_dump,
		    ha->mctp_dump_dma);
	ha->mctp_dump = NULL;

	mempool_destroy(ha->srb_mempool);
<<<<<<< HEAD
=======
	ha->srb_mempool = NULL;
>>>>>>> 0ecfebd2

	if (ha->dcbx_tlv)
		dma_free_coherent(&ha->pdev->dev, DCBX_TLV_DATA_SIZE,
		    ha->dcbx_tlv, ha->dcbx_tlv_dma);
	ha->dcbx_tlv = NULL;

	if (ha->xgmac_data)
		dma_free_coherent(&ha->pdev->dev, XGMAC_DATA_SIZE,
		    ha->xgmac_data, ha->xgmac_data_dma);
	ha->xgmac_data = NULL;

	if (ha->sns_cmd)
		dma_free_coherent(&ha->pdev->dev, sizeof(struct sns_cmd_pkt),
		ha->sns_cmd, ha->sns_cmd_dma);
	ha->sns_cmd = NULL;
	ha->sns_cmd_dma = 0;

	if (ha->ct_sns)
		dma_free_coherent(&ha->pdev->dev, sizeof(struct ct_sns_pkt),
		ha->ct_sns, ha->ct_sns_dma);
	ha->ct_sns = NULL;
	ha->ct_sns_dma = 0;

	if (ha->sfp_data)
		dma_free_coherent(&ha->pdev->dev, SFP_DEV_SIZE, ha->sfp_data,
		    ha->sfp_data_dma);
	ha->sfp_data = NULL;

	if (ha->flt)
		dma_free_coherent(&ha->pdev->dev, SFP_DEV_SIZE,
		    ha->flt, ha->flt_dma);
	ha->flt = NULL;
	ha->flt_dma = 0;

	if (ha->ms_iocb)
		dma_pool_free(ha->s_dma_pool, ha->ms_iocb, ha->ms_iocb_dma);
	ha->ms_iocb = NULL;
	ha->ms_iocb_dma = 0;

	if (ha->ex_init_cb)
		dma_pool_free(ha->s_dma_pool,
			ha->ex_init_cb, ha->ex_init_cb_dma);
	ha->ex_init_cb = NULL;
	ha->ex_init_cb_dma = 0;

	if (ha->async_pd)
		dma_pool_free(ha->s_dma_pool, ha->async_pd, ha->async_pd_dma);
	ha->async_pd = NULL;
	ha->async_pd_dma = 0;

	dma_pool_destroy(ha->s_dma_pool);
<<<<<<< HEAD
=======
	ha->s_dma_pool = NULL;
>>>>>>> 0ecfebd2

	if (ha->gid_list)
		dma_free_coherent(&ha->pdev->dev, qla2x00_gid_list_size(ha),
		ha->gid_list, ha->gid_list_dma);
	ha->gid_list = NULL;
	ha->gid_list_dma = 0;

	if (IS_QLA82XX(ha)) {
		if (!list_empty(&ha->gbl_dsd_list)) {
			struct dsd_dma *dsd_ptr, *tdsd_ptr;

			/* clean up allocated prev pool */
			list_for_each_entry_safe(dsd_ptr,
				tdsd_ptr, &ha->gbl_dsd_list, list) {
				dma_pool_free(ha->dl_dma_pool,
				dsd_ptr->dsd_addr, dsd_ptr->dsd_list_dma);
				list_del(&dsd_ptr->list);
				kfree(dsd_ptr);
			}
		}
	}

	dma_pool_destroy(ha->dl_dma_pool);
<<<<<<< HEAD

	dma_pool_destroy(ha->fcp_cmnd_dma_pool);

	mempool_destroy(ha->ctx_mempool);

	if (ql2xenabledif) {
		struct dsd_dma *dsd, *nxt;

		list_for_each_entry_safe(dsd, nxt, &ha->pool.unusable.head,
					 list) {
			list_del(&dsd->list);
			dma_pool_free(ha->dif_bundl_pool, dsd->dsd_addr,
				      dsd->dsd_list_dma);
			ha->dif_bundle_dma_allocs--;
			kfree(dsd);
			ha->dif_bundle_kallocs--;
			ha->pool.unusable.count--;
		}
		list_for_each_entry_safe(dsd, nxt, &ha->pool.good.head, list) {
			list_del(&dsd->list);
			dma_pool_free(ha->dif_bundl_pool, dsd->dsd_addr,
				      dsd->dsd_list_dma);
			ha->dif_bundle_dma_allocs--;
			kfree(dsd);
			ha->dif_bundle_kallocs--;
		}
	}

	if (ha->dif_bundl_pool)
		dma_pool_destroy(ha->dif_bundl_pool);
=======
	ha->dl_dma_pool = NULL;

	dma_pool_destroy(ha->fcp_cmnd_dma_pool);
	ha->fcp_cmnd_dma_pool = NULL;

	mempool_destroy(ha->ctx_mempool);
	ha->ctx_mempool = NULL;

	if (ql2xenabledif) {
		struct dsd_dma *dsd, *nxt;

		list_for_each_entry_safe(dsd, nxt, &ha->pool.unusable.head,
					 list) {
			list_del(&dsd->list);
			dma_pool_free(ha->dif_bundl_pool, dsd->dsd_addr,
				      dsd->dsd_list_dma);
			ha->dif_bundle_dma_allocs--;
			kfree(dsd);
			ha->dif_bundle_kallocs--;
			ha->pool.unusable.count--;
		}
		list_for_each_entry_safe(dsd, nxt, &ha->pool.good.head, list) {
			list_del(&dsd->list);
			dma_pool_free(ha->dif_bundl_pool, dsd->dsd_addr,
				      dsd->dsd_list_dma);
			ha->dif_bundle_dma_allocs--;
			kfree(dsd);
			ha->dif_bundle_kallocs--;
		}
	}

	if (ha->dif_bundl_pool)
		dma_pool_destroy(ha->dif_bundl_pool);
	ha->dif_bundl_pool = NULL;
>>>>>>> 0ecfebd2

	qlt_mem_free(ha);

	if (ha->init_cb)
		dma_free_coherent(&ha->pdev->dev, ha->init_cb_size,
			ha->init_cb, ha->init_cb_dma);
	ha->init_cb = NULL;
	ha->init_cb_dma = 0;

	vfree(ha->optrom_buffer);
	ha->optrom_buffer = NULL;
	kfree(ha->nvram);
	ha->nvram = NULL;
	kfree(ha->npiv_info);
	ha->npiv_info = NULL;
	kfree(ha->swl);
	ha->swl = NULL;
	kfree(ha->loop_id_map);
	ha->loop_id_map = NULL;
}

struct scsi_qla_host *qla2x00_create_host(struct scsi_host_template *sht,
						struct qla_hw_data *ha)
{
	struct Scsi_Host *host;
	struct scsi_qla_host *vha = NULL;

	host = scsi_host_alloc(sht, sizeof(scsi_qla_host_t));
	if (!host) {
		ql_log_pci(ql_log_fatal, ha->pdev, 0x0107,
		    "Failed to allocate host from the scsi layer, aborting.\n");
		return NULL;
	}

	/* Clear our data area */
	vha = shost_priv(host);
	memset(vha, 0, sizeof(scsi_qla_host_t));

	vha->host = host;
	vha->host_no = host->host_no;
	vha->hw = ha;

	vha->qlini_mode = ql2x_ini_mode;
	vha->ql2xexchoffld = ql2xexchoffld;
	vha->ql2xiniexchg = ql2xiniexchg;

	INIT_LIST_HEAD(&vha->vp_fcports);
	INIT_LIST_HEAD(&vha->work_list);
	INIT_LIST_HEAD(&vha->list);
	INIT_LIST_HEAD(&vha->qla_cmd_list);
	INIT_LIST_HEAD(&vha->qla_sess_op_cmd_list);
	INIT_LIST_HEAD(&vha->logo_list);
	INIT_LIST_HEAD(&vha->plogi_ack_list);
	INIT_LIST_HEAD(&vha->qp_list);
	INIT_LIST_HEAD(&vha->gnl.fcports);
	INIT_LIST_HEAD(&vha->nvme_rport_list);
	INIT_LIST_HEAD(&vha->gpnid_list);
	INIT_WORK(&vha->iocb_work, qla2x00_iocb_work_fn);

	spin_lock_init(&vha->work_lock);
	spin_lock_init(&vha->cmd_list_lock);
	init_waitqueue_head(&vha->fcport_waitQ);
	init_waitqueue_head(&vha->vref_waitq);

	vha->gnl.size = sizeof(struct get_name_list_extended) *
			(ha->max_loop_id + 1);
	vha->gnl.l = dma_alloc_coherent(&ha->pdev->dev,
	    vha->gnl.size, &vha->gnl.ldma, GFP_KERNEL);
	if (!vha->gnl.l) {
		ql_log(ql_log_fatal, vha, 0xd04a,
		    "Alloc failed for name list.\n");
		scsi_remove_host(vha->host);
		return NULL;
	}

	/* todo: what about ext login? */
	vha->scan.size = ha->max_fibre_devices * sizeof(struct fab_scan_rp);
	vha->scan.l = vmalloc(vha->scan.size);
	if (!vha->scan.l) {
		ql_log(ql_log_fatal, vha, 0xd04a,
		    "Alloc failed for scan database.\n");
		dma_free_coherent(&ha->pdev->dev, vha->gnl.size,
		    vha->gnl.l, vha->gnl.ldma);
		scsi_remove_host(vha->host);
		return NULL;
	}
	INIT_DELAYED_WORK(&vha->scan.scan_work, qla_scan_work_fn);

	sprintf(vha->host_str, "%s_%ld", QLA2XXX_DRIVER_NAME, vha->host_no);
	ql_dbg(ql_dbg_init, vha, 0x0041,
	    "Allocated the host=%p hw=%p vha=%p dev_name=%s",
	    vha->host, vha->hw, vha,
	    dev_name(&(ha->pdev->dev)));

	return vha;
}

struct qla_work_evt *
qla2x00_alloc_work(struct scsi_qla_host *vha, enum qla_work_type type)
{
	struct qla_work_evt *e;
	uint8_t bail;

	QLA_VHA_MARK_BUSY(vha, bail);
	if (bail)
		return NULL;

	e = kzalloc(sizeof(struct qla_work_evt), GFP_ATOMIC);
	if (!e) {
		QLA_VHA_MARK_NOT_BUSY(vha);
		return NULL;
	}

	INIT_LIST_HEAD(&e->list);
	e->type = type;
	e->flags = QLA_EVT_FLAG_FREE;
	return e;
}

int
qla2x00_post_work(struct scsi_qla_host *vha, struct qla_work_evt *e)
{
	unsigned long flags;
	bool q = false;

	spin_lock_irqsave(&vha->work_lock, flags);
	list_add_tail(&e->list, &vha->work_list);

	if (!test_and_set_bit(IOCB_WORK_ACTIVE, &vha->dpc_flags))
		q = true;

	spin_unlock_irqrestore(&vha->work_lock, flags);

	if (q)
		queue_work(vha->hw->wq, &vha->iocb_work);

	return QLA_SUCCESS;
}

int
qla2x00_post_aen_work(struct scsi_qla_host *vha, enum fc_host_event_code code,
    u32 data)
{
	struct qla_work_evt *e;

	e = qla2x00_alloc_work(vha, QLA_EVT_AEN);
	if (!e)
		return QLA_FUNCTION_FAILED;

	e->u.aen.code = code;
	e->u.aen.data = data;
	return qla2x00_post_work(vha, e);
}

int
qla2x00_post_idc_ack_work(struct scsi_qla_host *vha, uint16_t *mb)
{
	struct qla_work_evt *e;

	e = qla2x00_alloc_work(vha, QLA_EVT_IDC_ACK);
	if (!e)
		return QLA_FUNCTION_FAILED;

	memcpy(e->u.idc_ack.mb, mb, QLA_IDC_ACK_REGS * sizeof(uint16_t));
	return qla2x00_post_work(vha, e);
}

#define qla2x00_post_async_work(name, type)	\
int qla2x00_post_async_##name##_work(		\
    struct scsi_qla_host *vha,			\
    fc_port_t *fcport, uint16_t *data)		\
{						\
	struct qla_work_evt *e;			\
						\
	e = qla2x00_alloc_work(vha, type);	\
	if (!e)					\
		return QLA_FUNCTION_FAILED;	\
						\
	e->u.logio.fcport = fcport;		\
	if (data) {				\
		e->u.logio.data[0] = data[0];	\
		e->u.logio.data[1] = data[1];	\
	}					\
	fcport->flags |= FCF_ASYNC_ACTIVE;	\
	return qla2x00_post_work(vha, e);	\
}

qla2x00_post_async_work(login, QLA_EVT_ASYNC_LOGIN);
qla2x00_post_async_work(logout, QLA_EVT_ASYNC_LOGOUT);
qla2x00_post_async_work(logout_done, QLA_EVT_ASYNC_LOGOUT_DONE);
qla2x00_post_async_work(adisc, QLA_EVT_ASYNC_ADISC);
qla2x00_post_async_work(prlo, QLA_EVT_ASYNC_PRLO);
qla2x00_post_async_work(prlo_done, QLA_EVT_ASYNC_PRLO_DONE);

int
qla2x00_post_uevent_work(struct scsi_qla_host *vha, u32 code)
{
	struct qla_work_evt *e;

	e = qla2x00_alloc_work(vha, QLA_EVT_UEVENT);
	if (!e)
		return QLA_FUNCTION_FAILED;

	e->u.uevent.code = code;
	return qla2x00_post_work(vha, e);
}

static void
qla2x00_uevent_emit(struct scsi_qla_host *vha, u32 code)
{
	char event_string[40];
	char *envp[] = { event_string, NULL };

	switch (code) {
	case QLA_UEVENT_CODE_FW_DUMP:
		snprintf(event_string, sizeof(event_string), "FW_DUMP=%ld",
		    vha->host_no);
		break;
	default:
		/* do nothing */
		break;
	}
	kobject_uevent_env(&vha->hw->pdev->dev.kobj, KOBJ_CHANGE, envp);
}

int
qlafx00_post_aenfx_work(struct scsi_qla_host *vha,  uint32_t evtcode,
			uint32_t *data, int cnt)
{
	struct qla_work_evt *e;

	e = qla2x00_alloc_work(vha, QLA_EVT_AENFX);
	if (!e)
		return QLA_FUNCTION_FAILED;

	e->u.aenfx.evtcode = evtcode;
	e->u.aenfx.count = cnt;
	memcpy(e->u.aenfx.mbx, data, sizeof(*data) * cnt);
	return qla2x00_post_work(vha, e);
}

void qla24xx_sched_upd_fcport(fc_port_t *fcport)
{
	unsigned long flags;

	if (IS_SW_RESV_ADDR(fcport->d_id))
		return;

	spin_lock_irqsave(&fcport->vha->work_lock, flags);
	if (fcport->disc_state == DSC_UPD_FCPORT) {
		spin_unlock_irqrestore(&fcport->vha->work_lock, flags);
		return;
	}
	fcport->jiffies_at_registration = jiffies;
	fcport->sec_since_registration = 0;
	fcport->next_disc_state = DSC_DELETED;
	fcport->disc_state = DSC_UPD_FCPORT;
	spin_unlock_irqrestore(&fcport->vha->work_lock, flags);

	queue_work(system_unbound_wq, &fcport->reg_work);
}

static
void qla24xx_create_new_sess(struct scsi_qla_host *vha, struct qla_work_evt *e)
{
	unsigned long flags;
	fc_port_t *fcport =  NULL, *tfcp;
	struct qlt_plogi_ack_t *pla =
	    (struct qlt_plogi_ack_t *)e->u.new_sess.pla;
	uint8_t free_fcport = 0;

	ql_dbg(ql_dbg_disc, vha, 0xffff,
	    "%s %d %8phC enter\n",
	    __func__, __LINE__, e->u.new_sess.port_name);

	spin_lock_irqsave(&vha->hw->tgt.sess_lock, flags);
	fcport = qla2x00_find_fcport_by_wwpn(vha, e->u.new_sess.port_name, 1);
	if (fcport) {
		fcport->d_id = e->u.new_sess.id;
		if (pla) {
			fcport->fw_login_state = DSC_LS_PLOGI_PEND;
			memcpy(fcport->node_name,
			    pla->iocb.u.isp24.u.plogi.node_name,
			    WWN_SIZE);
			qlt_plogi_ack_link(vha, pla, fcport, QLT_PLOGI_LINK_SAME_WWN);
			/* we took an extra ref_count to prevent PLOGI ACK when
			 * fcport/sess has not been created.
			 */
			pla->ref_count--;
		}
	} else {
		spin_unlock_irqrestore(&vha->hw->tgt.sess_lock, flags);
		fcport = qla2x00_alloc_fcport(vha, GFP_KERNEL);
		if (fcport) {
			fcport->d_id = e->u.new_sess.id;
			fcport->flags |= FCF_FABRIC_DEVICE;
			fcport->fw_login_state = DSC_LS_PLOGI_PEND;
			if (e->u.new_sess.fc4_type == FS_FC4TYPE_FCP)
				fcport->fc4_type = FC4_TYPE_FCP_SCSI;

			if (e->u.new_sess.fc4_type == FS_FC4TYPE_NVME) {
				fcport->fc4_type = FC4_TYPE_OTHER;
				fcport->fc4f_nvme = FC4_TYPE_NVME;
			}

			memcpy(fcport->port_name, e->u.new_sess.port_name,
			    WWN_SIZE);
		} else {
			ql_dbg(ql_dbg_disc, vha, 0xffff,
				   "%s %8phC mem alloc fail.\n",
				   __func__, e->u.new_sess.port_name);

			if (pla)
				kmem_cache_free(qla_tgt_plogi_cachep, pla);
			return;
		}

		spin_lock_irqsave(&vha->hw->tgt.sess_lock, flags);
		/* search again to make sure no one else got ahead */
		tfcp = qla2x00_find_fcport_by_wwpn(vha,
		    e->u.new_sess.port_name, 1);
		if (tfcp) {
			/* should rarily happen */
			ql_dbg(ql_dbg_disc, vha, 0xffff,
			    "%s %8phC found existing fcport b4 add. DS %d LS %d\n",
			    __func__, tfcp->port_name, tfcp->disc_state,
			    tfcp->fw_login_state);

			free_fcport = 1;
		} else {
			list_add_tail(&fcport->list, &vha->vp_fcports);

		}
		if (pla) {
			qlt_plogi_ack_link(vha, pla, fcport,
			    QLT_PLOGI_LINK_SAME_WWN);
			pla->ref_count--;
		}
	}
	spin_unlock_irqrestore(&vha->hw->tgt.sess_lock, flags);

	if (fcport) {
		fcport->id_changed = 1;
		fcport->scan_state = QLA_FCPORT_FOUND;
		memcpy(fcport->node_name, e->u.new_sess.node_name, WWN_SIZE);

		if (pla) {
			if (pla->iocb.u.isp24.status_subcode == ELS_PRLI) {
				u16 wd3_lo;

				fcport->fw_login_state = DSC_LS_PRLI_PEND;
				fcport->local = 0;
				fcport->loop_id =
					le16_to_cpu(
					    pla->iocb.u.isp24.nport_handle);
				fcport->fw_login_state = DSC_LS_PRLI_PEND;
				wd3_lo =
				    le16_to_cpu(
					pla->iocb.u.isp24.u.prli.wd3_lo);

				if (wd3_lo & BIT_7)
					fcport->conf_compl_supported = 1;

				if ((wd3_lo & BIT_4) == 0)
					fcport->port_type = FCT_INITIATOR;
				else
					fcport->port_type = FCT_TARGET;
			}
			qlt_plogi_ack_unref(vha, pla);
		} else {
			fc_port_t *dfcp = NULL;

			spin_lock_irqsave(&vha->hw->tgt.sess_lock, flags);
			tfcp = qla2x00_find_fcport_by_nportid(vha,
			    &e->u.new_sess.id, 1);
			if (tfcp && (tfcp != fcport)) {
				/*
				 * We have a conflict fcport with same NportID.
				 */
				ql_dbg(ql_dbg_disc, vha, 0xffff,
				    "%s %8phC found conflict b4 add. DS %d LS %d\n",
				    __func__, tfcp->port_name, tfcp->disc_state,
				    tfcp->fw_login_state);

				switch (tfcp->disc_state) {
				case DSC_DELETED:
					break;
				case DSC_DELETE_PEND:
					fcport->login_pause = 1;
					tfcp->conflict = fcport;
					break;
				default:
					fcport->login_pause = 1;
					tfcp->conflict = fcport;
					dfcp = tfcp;
					break;
				}
			}
			spin_unlock_irqrestore(&vha->hw->tgt.sess_lock, flags);
			if (dfcp)
				qlt_schedule_sess_for_deletion(tfcp);


			if (N2N_TOPO(vha->hw))
				fcport->flags &= ~FCF_FABRIC_DEVICE;

			if (N2N_TOPO(vha->hw)) {
				if (vha->flags.nvme_enabled) {
					fcport->fc4f_nvme = 1;
					fcport->n2n_flag = 1;
				}
				fcport->fw_login_state = 0;
				/*
				 * wait link init done before sending login
				 */
			} else {
				qla24xx_fcport_handle_login(vha, fcport);
			}
		}
	}

	if (free_fcport) {
		qla2x00_free_fcport(fcport);
		if (pla)
			kmem_cache_free(qla_tgt_plogi_cachep, pla);
	}
}

static void qla_sp_retry(struct scsi_qla_host *vha, struct qla_work_evt *e)
{
	struct srb *sp = e->u.iosb.sp;
	int rval;

	rval = qla2x00_start_sp(sp);
	if (rval != QLA_SUCCESS) {
		ql_dbg(ql_dbg_disc, vha, 0x2043,
		    "%s: %s: Re-issue IOCB failed (%d).\n",
		    __func__, sp->name, rval);
		qla24xx_sp_unmap(vha, sp);
	}
}

void
qla2x00_do_work(struct scsi_qla_host *vha)
{
	struct qla_work_evt *e, *tmp;
	unsigned long flags;
	LIST_HEAD(work);
	int rc;

	spin_lock_irqsave(&vha->work_lock, flags);
	list_splice_init(&vha->work_list, &work);
	spin_unlock_irqrestore(&vha->work_lock, flags);

	list_for_each_entry_safe(e, tmp, &work, list) {
		rc = QLA_SUCCESS;
		switch (e->type) {
		case QLA_EVT_AEN:
			fc_host_post_event(vha->host, fc_get_event_number(),
			    e->u.aen.code, e->u.aen.data);
			break;
		case QLA_EVT_IDC_ACK:
			qla81xx_idc_ack(vha, e->u.idc_ack.mb);
			break;
		case QLA_EVT_ASYNC_LOGIN:
			qla2x00_async_login(vha, e->u.logio.fcport,
			    e->u.logio.data);
			break;
		case QLA_EVT_ASYNC_LOGOUT:
			rc = qla2x00_async_logout(vha, e->u.logio.fcport);
			break;
		case QLA_EVT_ASYNC_LOGOUT_DONE:
			qla2x00_async_logout_done(vha, e->u.logio.fcport,
			    e->u.logio.data);
			break;
		case QLA_EVT_ASYNC_ADISC:
			qla2x00_async_adisc(vha, e->u.logio.fcport,
			    e->u.logio.data);
			break;
		case QLA_EVT_UEVENT:
			qla2x00_uevent_emit(vha, e->u.uevent.code);
			break;
		case QLA_EVT_AENFX:
			qlafx00_process_aen(vha, e);
			break;
		case QLA_EVT_GPNID:
			qla24xx_async_gpnid(vha, &e->u.gpnid.id);
			break;
		case QLA_EVT_UNMAP:
			qla24xx_sp_unmap(vha, e->u.iosb.sp);
			break;
		case QLA_EVT_RELOGIN:
			qla2x00_relogin(vha);
			break;
		case QLA_EVT_NEW_SESS:
			qla24xx_create_new_sess(vha, e);
			break;
		case QLA_EVT_GPDB:
			qla24xx_async_gpdb(vha, e->u.fcport.fcport,
			    e->u.fcport.opt);
			break;
		case QLA_EVT_PRLI:
			qla24xx_async_prli(vha, e->u.fcport.fcport);
			break;
		case QLA_EVT_GPSC:
			qla24xx_async_gpsc(vha, e->u.fcport.fcport);
			break;
		case QLA_EVT_GNL:
			qla24xx_async_gnl(vha, e->u.fcport.fcport);
			break;
		case QLA_EVT_NACK:
			qla24xx_do_nack_work(vha, e);
			break;
		case QLA_EVT_ASYNC_PRLO:
			rc = qla2x00_async_prlo(vha, e->u.logio.fcport);
			break;
		case QLA_EVT_ASYNC_PRLO_DONE:
			qla2x00_async_prlo_done(vha, e->u.logio.fcport,
			    e->u.logio.data);
			break;
		case QLA_EVT_GPNFT:
			qla24xx_async_gpnft(vha, e->u.gpnft.fc4_type,
			    e->u.gpnft.sp);
			break;
		case QLA_EVT_GPNFT_DONE:
			qla24xx_async_gpnft_done(vha, e->u.iosb.sp);
			break;
		case QLA_EVT_GNNFT_DONE:
			qla24xx_async_gnnft_done(vha, e->u.iosb.sp);
			break;
		case QLA_EVT_GNNID:
			qla24xx_async_gnnid(vha, e->u.fcport.fcport);
			break;
		case QLA_EVT_GFPNID:
			qla24xx_async_gfpnid(vha, e->u.fcport.fcport);
			break;
		case QLA_EVT_SP_RETRY:
			qla_sp_retry(vha, e);
			break;
		case QLA_EVT_IIDMA:
			qla_do_iidma_work(vha, e->u.fcport.fcport);
			break;
		case QLA_EVT_ELS_PLOGI:
			qla24xx_els_dcmd2_iocb(vha, ELS_DCMD_PLOGI,
			    e->u.fcport.fcport, false);
			break;
		}

		if (rc == EAGAIN) {
			/* put 'work' at head of 'vha->work_list' */
			spin_lock_irqsave(&vha->work_lock, flags);
			list_splice(&work, &vha->work_list);
			spin_unlock_irqrestore(&vha->work_lock, flags);
			break;
		}
		list_del_init(&e->list);
		if (e->flags & QLA_EVT_FLAG_FREE)
			kfree(e);

		/* For each work completed decrement vha ref count */
		QLA_VHA_MARK_NOT_BUSY(vha);
	}
}

int qla24xx_post_relogin_work(struct scsi_qla_host *vha)
{
	struct qla_work_evt *e;

	e = qla2x00_alloc_work(vha, QLA_EVT_RELOGIN);

	if (!e) {
		set_bit(RELOGIN_NEEDED, &vha->dpc_flags);
		return QLA_FUNCTION_FAILED;
	}

	return qla2x00_post_work(vha, e);
}

/* Relogins all the fcports of a vport
 * Context: dpc thread
 */
void qla2x00_relogin(struct scsi_qla_host *vha)
{
	fc_port_t       *fcport;
	int status, relogin_needed = 0;
	struct event_arg ea;

	list_for_each_entry(fcport, &vha->vp_fcports, list) {
		/*
		 * If the port is not ONLINE then try to login
		 * to it if we haven't run out of retries.
		 */
		if (atomic_read(&fcport->state) != FCS_ONLINE &&
		    fcport->login_retry) {
			if (fcport->scan_state != QLA_FCPORT_FOUND ||
			    fcport->disc_state == DSC_LOGIN_COMPLETE)
				continue;

			if (fcport->flags & (FCF_ASYNC_SENT|FCF_ASYNC_ACTIVE) ||
				fcport->disc_state == DSC_DELETE_PEND) {
				relogin_needed = 1;
			} else {
				if (vha->hw->current_topology != ISP_CFG_NL) {
					memset(&ea, 0, sizeof(ea));
					ea.event = FCME_RELOGIN;
					ea.fcport = fcport;
					qla2x00_fcport_event_handler(vha, &ea);
				} else if (vha->hw->current_topology ==
				    ISP_CFG_NL) {
					fcport->login_retry--;
					status =
					    qla2x00_local_device_login(vha,
						fcport);
					if (status == QLA_SUCCESS) {
						fcport->old_loop_id =
						    fcport->loop_id;
						ql_dbg(ql_dbg_disc, vha, 0x2003,
						    "Port login OK: logged in ID 0x%x.\n",
						    fcport->loop_id);
						qla2x00_update_fcport
							(vha, fcport);
					} else if (status == 1) {
						set_bit(RELOGIN_NEEDED,
						    &vha->dpc_flags);
						/* retry the login again */
						ql_dbg(ql_dbg_disc, vha, 0x2007,
						    "Retrying %d login again loop_id 0x%x.\n",
						    fcport->login_retry,
						    fcport->loop_id);
					} else {
						fcport->login_retry = 0;
					}

					if (fcport->login_retry == 0 &&
					    status != QLA_SUCCESS)
						qla2x00_clear_loop_id(fcport);
				}
			}
		}
		if (test_bit(LOOP_RESYNC_NEEDED, &vha->dpc_flags))
			break;
	}

	if (relogin_needed)
		set_bit(RELOGIN_NEEDED, &vha->dpc_flags);

	ql_dbg(ql_dbg_disc, vha, 0x400e,
	    "Relogin end.\n");
}

/* Schedule work on any of the dpc-workqueues */
void
qla83xx_schedule_work(scsi_qla_host_t *base_vha, int work_code)
{
	struct qla_hw_data *ha = base_vha->hw;

	switch (work_code) {
	case MBA_IDC_AEN: /* 0x8200 */
		if (ha->dpc_lp_wq)
			queue_work(ha->dpc_lp_wq, &ha->idc_aen);
		break;

	case QLA83XX_NIC_CORE_RESET: /* 0x1 */
		if (!ha->flags.nic_core_reset_hdlr_active) {
			if (ha->dpc_hp_wq)
				queue_work(ha->dpc_hp_wq, &ha->nic_core_reset);
		} else
			ql_dbg(ql_dbg_p3p, base_vha, 0xb05e,
			    "NIC Core reset is already active. Skip "
			    "scheduling it again.\n");
		break;
	case QLA83XX_IDC_STATE_HANDLER: /* 0x2 */
		if (ha->dpc_hp_wq)
			queue_work(ha->dpc_hp_wq, &ha->idc_state_handler);
		break;
	case QLA83XX_NIC_CORE_UNRECOVERABLE: /* 0x3 */
		if (ha->dpc_hp_wq)
			queue_work(ha->dpc_hp_wq, &ha->nic_core_unrecoverable);
		break;
	default:
		ql_log(ql_log_warn, base_vha, 0xb05f,
		    "Unknown work-code=0x%x.\n", work_code);
	}

	return;
}

/* Work: Perform NIC Core Unrecoverable state handling */
void
qla83xx_nic_core_unrecoverable_work(struct work_struct *work)
{
	struct qla_hw_data *ha =
		container_of(work, struct qla_hw_data, nic_core_unrecoverable);
	scsi_qla_host_t *base_vha = pci_get_drvdata(ha->pdev);
	uint32_t dev_state = 0;

	qla83xx_idc_lock(base_vha, 0);
	qla83xx_rd_reg(base_vha, QLA83XX_IDC_DEV_STATE, &dev_state);
	qla83xx_reset_ownership(base_vha);
	if (ha->flags.nic_core_reset_owner) {
		ha->flags.nic_core_reset_owner = 0;
		qla83xx_wr_reg(base_vha, QLA83XX_IDC_DEV_STATE,
		    QLA8XXX_DEV_FAILED);
		ql_log(ql_log_info, base_vha, 0xb060, "HW State: FAILED.\n");
		qla83xx_schedule_work(base_vha, QLA83XX_IDC_STATE_HANDLER);
	}
	qla83xx_idc_unlock(base_vha, 0);
}

/* Work: Execute IDC state handler */
void
qla83xx_idc_state_handler_work(struct work_struct *work)
{
	struct qla_hw_data *ha =
		container_of(work, struct qla_hw_data, idc_state_handler);
	scsi_qla_host_t *base_vha = pci_get_drvdata(ha->pdev);
	uint32_t dev_state = 0;

	qla83xx_idc_lock(base_vha, 0);
	qla83xx_rd_reg(base_vha, QLA83XX_IDC_DEV_STATE, &dev_state);
	if (dev_state == QLA8XXX_DEV_FAILED ||
			dev_state == QLA8XXX_DEV_NEED_QUIESCENT)
		qla83xx_idc_state_handler(base_vha);
	qla83xx_idc_unlock(base_vha, 0);
}

static int
qla83xx_check_nic_core_fw_alive(scsi_qla_host_t *base_vha)
{
	int rval = QLA_SUCCESS;
	unsigned long heart_beat_wait = jiffies + (1 * HZ);
	uint32_t heart_beat_counter1, heart_beat_counter2;

	do {
		if (time_after(jiffies, heart_beat_wait)) {
			ql_dbg(ql_dbg_p3p, base_vha, 0xb07c,
			    "Nic Core f/w is not alive.\n");
			rval = QLA_FUNCTION_FAILED;
			break;
		}

		qla83xx_idc_lock(base_vha, 0);
		qla83xx_rd_reg(base_vha, QLA83XX_FW_HEARTBEAT,
		    &heart_beat_counter1);
		qla83xx_idc_unlock(base_vha, 0);
		msleep(100);
		qla83xx_idc_lock(base_vha, 0);
		qla83xx_rd_reg(base_vha, QLA83XX_FW_HEARTBEAT,
		    &heart_beat_counter2);
		qla83xx_idc_unlock(base_vha, 0);
	} while (heart_beat_counter1 == heart_beat_counter2);

	return rval;
}

/* Work: Perform NIC Core Reset handling */
void
qla83xx_nic_core_reset_work(struct work_struct *work)
{
	struct qla_hw_data *ha =
		container_of(work, struct qla_hw_data, nic_core_reset);
	scsi_qla_host_t *base_vha = pci_get_drvdata(ha->pdev);
	uint32_t dev_state = 0;

	if (IS_QLA2031(ha)) {
		if (qla2xxx_mctp_dump(base_vha) != QLA_SUCCESS)
			ql_log(ql_log_warn, base_vha, 0xb081,
			    "Failed to dump mctp\n");
		return;
	}

	if (!ha->flags.nic_core_reset_hdlr_active) {
		if (qla83xx_check_nic_core_fw_alive(base_vha) == QLA_SUCCESS) {
			qla83xx_idc_lock(base_vha, 0);
			qla83xx_rd_reg(base_vha, QLA83XX_IDC_DEV_STATE,
			    &dev_state);
			qla83xx_idc_unlock(base_vha, 0);
			if (dev_state != QLA8XXX_DEV_NEED_RESET) {
				ql_dbg(ql_dbg_p3p, base_vha, 0xb07a,
				    "Nic Core f/w is alive.\n");
				return;
			}
		}

		ha->flags.nic_core_reset_hdlr_active = 1;
		if (qla83xx_nic_core_reset(base_vha)) {
			/* NIC Core reset failed. */
			ql_dbg(ql_dbg_p3p, base_vha, 0xb061,
			    "NIC Core reset failed.\n");
		}
		ha->flags.nic_core_reset_hdlr_active = 0;
	}
}

/* Work: Handle 8200 IDC aens */
void
qla83xx_service_idc_aen(struct work_struct *work)
{
	struct qla_hw_data *ha =
		container_of(work, struct qla_hw_data, idc_aen);
	scsi_qla_host_t *base_vha = pci_get_drvdata(ha->pdev);
	uint32_t dev_state, idc_control;

	qla83xx_idc_lock(base_vha, 0);
	qla83xx_rd_reg(base_vha, QLA83XX_IDC_DEV_STATE, &dev_state);
	qla83xx_rd_reg(base_vha, QLA83XX_IDC_CONTROL, &idc_control);
	qla83xx_idc_unlock(base_vha, 0);
	if (dev_state == QLA8XXX_DEV_NEED_RESET) {
		if (idc_control & QLA83XX_IDC_GRACEFUL_RESET) {
			ql_dbg(ql_dbg_p3p, base_vha, 0xb062,
			    "Application requested NIC Core Reset.\n");
			qla83xx_schedule_work(base_vha, QLA83XX_NIC_CORE_RESET);
		} else if (qla83xx_check_nic_core_fw_alive(base_vha) ==
		    QLA_SUCCESS) {
			ql_dbg(ql_dbg_p3p, base_vha, 0xb07b,
			    "Other protocol driver requested NIC Core Reset.\n");
			qla83xx_schedule_work(base_vha, QLA83XX_NIC_CORE_RESET);
		}
	} else if (dev_state == QLA8XXX_DEV_FAILED ||
			dev_state == QLA8XXX_DEV_NEED_QUIESCENT) {
		qla83xx_schedule_work(base_vha, QLA83XX_IDC_STATE_HANDLER);
	}
}

static void
qla83xx_wait_logic(void)
{
	int i;

	/* Yield CPU */
	if (!in_interrupt()) {
		/*
		 * Wait about 200ms before retrying again.
		 * This controls the number of retries for single
		 * lock operation.
		 */
		msleep(100);
		schedule();
	} else {
		for (i = 0; i < 20; i++)
			cpu_relax(); /* This a nop instr on i386 */
	}
}

static int
qla83xx_force_lock_recovery(scsi_qla_host_t *base_vha)
{
	int rval;
	uint32_t data;
	uint32_t idc_lck_rcvry_stage_mask = 0x3;
	uint32_t idc_lck_rcvry_owner_mask = 0x3c;
	struct qla_hw_data *ha = base_vha->hw;

	ql_dbg(ql_dbg_p3p, base_vha, 0xb086,
	    "Trying force recovery of the IDC lock.\n");

	rval = qla83xx_rd_reg(base_vha, QLA83XX_IDC_LOCK_RECOVERY, &data);
	if (rval)
		return rval;

	if ((data & idc_lck_rcvry_stage_mask) > 0) {
		return QLA_SUCCESS;
	} else {
		data = (IDC_LOCK_RECOVERY_STAGE1) | (ha->portnum << 2);
		rval = qla83xx_wr_reg(base_vha, QLA83XX_IDC_LOCK_RECOVERY,
		    data);
		if (rval)
			return rval;

		msleep(200);

		rval = qla83xx_rd_reg(base_vha, QLA83XX_IDC_LOCK_RECOVERY,
		    &data);
		if (rval)
			return rval;

		if (((data & idc_lck_rcvry_owner_mask) >> 2) == ha->portnum) {
			data &= (IDC_LOCK_RECOVERY_STAGE2 |
					~(idc_lck_rcvry_stage_mask));
			rval = qla83xx_wr_reg(base_vha,
			    QLA83XX_IDC_LOCK_RECOVERY, data);
			if (rval)
				return rval;

			/* Forcefully perform IDC UnLock */
			rval = qla83xx_rd_reg(base_vha, QLA83XX_DRIVER_UNLOCK,
			    &data);
			if (rval)
				return rval;
			/* Clear lock-id by setting 0xff */
			rval = qla83xx_wr_reg(base_vha, QLA83XX_DRIVER_LOCKID,
			    0xff);
			if (rval)
				return rval;
			/* Clear lock-recovery by setting 0x0 */
			rval = qla83xx_wr_reg(base_vha,
			    QLA83XX_IDC_LOCK_RECOVERY, 0x0);
			if (rval)
				return rval;
		} else
			return QLA_SUCCESS;
	}

	return rval;
}

static int
qla83xx_idc_lock_recovery(scsi_qla_host_t *base_vha)
{
	int rval = QLA_SUCCESS;
	uint32_t o_drv_lockid, n_drv_lockid;
	unsigned long lock_recovery_timeout;

	lock_recovery_timeout = jiffies + QLA83XX_MAX_LOCK_RECOVERY_WAIT;
retry_lockid:
	rval = qla83xx_rd_reg(base_vha, QLA83XX_DRIVER_LOCKID, &o_drv_lockid);
	if (rval)
		goto exit;

	/* MAX wait time before forcing IDC Lock recovery = 2 secs */
	if (time_after_eq(jiffies, lock_recovery_timeout)) {
		if (qla83xx_force_lock_recovery(base_vha) == QLA_SUCCESS)
			return QLA_SUCCESS;
		else
			return QLA_FUNCTION_FAILED;
	}

	rval = qla83xx_rd_reg(base_vha, QLA83XX_DRIVER_LOCKID, &n_drv_lockid);
	if (rval)
		goto exit;

	if (o_drv_lockid == n_drv_lockid) {
		qla83xx_wait_logic();
		goto retry_lockid;
	} else
		return QLA_SUCCESS;

exit:
	return rval;
}

void
qla83xx_idc_lock(scsi_qla_host_t *base_vha, uint16_t requester_id)
{
	uint16_t options = (requester_id << 15) | BIT_6;
	uint32_t data;
	uint32_t lock_owner;
	struct qla_hw_data *ha = base_vha->hw;

	/* IDC-lock implementation using driver-lock/lock-id remote registers */
retry_lock:
	if (qla83xx_rd_reg(base_vha, QLA83XX_DRIVER_LOCK, &data)
	    == QLA_SUCCESS) {
		if (data) {
			/* Setting lock-id to our function-number */
			qla83xx_wr_reg(base_vha, QLA83XX_DRIVER_LOCKID,
			    ha->portnum);
		} else {
			qla83xx_rd_reg(base_vha, QLA83XX_DRIVER_LOCKID,
			    &lock_owner);
			ql_dbg(ql_dbg_p3p, base_vha, 0xb063,
			    "Failed to acquire IDC lock, acquired by %d, "
			    "retrying...\n", lock_owner);

			/* Retry/Perform IDC-Lock recovery */
			if (qla83xx_idc_lock_recovery(base_vha)
			    == QLA_SUCCESS) {
				qla83xx_wait_logic();
				goto retry_lock;
			} else
				ql_log(ql_log_warn, base_vha, 0xb075,
				    "IDC Lock recovery FAILED.\n");
		}

	}

	return;

	/* XXX: IDC-lock implementation using access-control mbx */
retry_lock2:
	if (qla83xx_access_control(base_vha, options, 0, 0, NULL)) {
		ql_dbg(ql_dbg_p3p, base_vha, 0xb072,
		    "Failed to acquire IDC lock. retrying...\n");
		/* Retry/Perform IDC-Lock recovery */
		if (qla83xx_idc_lock_recovery(base_vha) == QLA_SUCCESS) {
			qla83xx_wait_logic();
			goto retry_lock2;
		} else
			ql_log(ql_log_warn, base_vha, 0xb076,
			    "IDC Lock recovery FAILED.\n");
	}

	return;
}

void
qla83xx_idc_unlock(scsi_qla_host_t *base_vha, uint16_t requester_id)
{
#if 0
	uint16_t options = (requester_id << 15) | BIT_7;
#endif
	uint16_t retry;
	uint32_t data;
	struct qla_hw_data *ha = base_vha->hw;

	/* IDC-unlock implementation using driver-unlock/lock-id
	 * remote registers
	 */
	retry = 0;
retry_unlock:
	if (qla83xx_rd_reg(base_vha, QLA83XX_DRIVER_LOCKID, &data)
	    == QLA_SUCCESS) {
		if (data == ha->portnum) {
			qla83xx_rd_reg(base_vha, QLA83XX_DRIVER_UNLOCK, &data);
			/* Clearing lock-id by setting 0xff */
			qla83xx_wr_reg(base_vha, QLA83XX_DRIVER_LOCKID, 0xff);
		} else if (retry < 10) {
			/* SV: XXX: IDC unlock retrying needed here? */

			/* Retry for IDC-unlock */
			qla83xx_wait_logic();
			retry++;
			ql_dbg(ql_dbg_p3p, base_vha, 0xb064,
			    "Failed to release IDC lock, retrying=%d\n", retry);
			goto retry_unlock;
		}
	} else if (retry < 10) {
		/* Retry for IDC-unlock */
		qla83xx_wait_logic();
		retry++;
		ql_dbg(ql_dbg_p3p, base_vha, 0xb065,
		    "Failed to read drv-lockid, retrying=%d\n", retry);
		goto retry_unlock;
	}

	return;

#if 0
	/* XXX: IDC-unlock implementation using access-control mbx */
	retry = 0;
retry_unlock2:
	if (qla83xx_access_control(base_vha, options, 0, 0, NULL)) {
		if (retry < 10) {
			/* Retry for IDC-unlock */
			qla83xx_wait_logic();
			retry++;
			ql_dbg(ql_dbg_p3p, base_vha, 0xb066,
			    "Failed to release IDC lock, retrying=%d\n", retry);
			goto retry_unlock2;
		}
	}

	return;
#endif
}

int
__qla83xx_set_drv_presence(scsi_qla_host_t *vha)
{
	int rval = QLA_SUCCESS;
	struct qla_hw_data *ha = vha->hw;
	uint32_t drv_presence;

	rval = qla83xx_rd_reg(vha, QLA83XX_IDC_DRV_PRESENCE, &drv_presence);
	if (rval == QLA_SUCCESS) {
		drv_presence |= (1 << ha->portnum);
		rval = qla83xx_wr_reg(vha, QLA83XX_IDC_DRV_PRESENCE,
		    drv_presence);
	}

	return rval;
}

int
qla83xx_set_drv_presence(scsi_qla_host_t *vha)
{
	int rval = QLA_SUCCESS;

	qla83xx_idc_lock(vha, 0);
	rval = __qla83xx_set_drv_presence(vha);
	qla83xx_idc_unlock(vha, 0);

	return rval;
}

int
__qla83xx_clear_drv_presence(scsi_qla_host_t *vha)
{
	int rval = QLA_SUCCESS;
	struct qla_hw_data *ha = vha->hw;
	uint32_t drv_presence;

	rval = qla83xx_rd_reg(vha, QLA83XX_IDC_DRV_PRESENCE, &drv_presence);
	if (rval == QLA_SUCCESS) {
		drv_presence &= ~(1 << ha->portnum);
		rval = qla83xx_wr_reg(vha, QLA83XX_IDC_DRV_PRESENCE,
		    drv_presence);
	}

	return rval;
}

int
qla83xx_clear_drv_presence(scsi_qla_host_t *vha)
{
	int rval = QLA_SUCCESS;

	qla83xx_idc_lock(vha, 0);
	rval = __qla83xx_clear_drv_presence(vha);
	qla83xx_idc_unlock(vha, 0);

	return rval;
}

static void
qla83xx_need_reset_handler(scsi_qla_host_t *vha)
{
	struct qla_hw_data *ha = vha->hw;
	uint32_t drv_ack, drv_presence;
	unsigned long ack_timeout;

	/* Wait for IDC ACK from all functions (DRV-ACK == DRV-PRESENCE) */
	ack_timeout = jiffies + (ha->fcoe_reset_timeout * HZ);
	while (1) {
		qla83xx_rd_reg(vha, QLA83XX_IDC_DRIVER_ACK, &drv_ack);
		qla83xx_rd_reg(vha, QLA83XX_IDC_DRV_PRESENCE, &drv_presence);
		if ((drv_ack & drv_presence) == drv_presence)
			break;

		if (time_after_eq(jiffies, ack_timeout)) {
			ql_log(ql_log_warn, vha, 0xb067,
			    "RESET ACK TIMEOUT! drv_presence=0x%x "
			    "drv_ack=0x%x\n", drv_presence, drv_ack);
			/*
			 * The function(s) which did not ack in time are forced
			 * to withdraw any further participation in the IDC
			 * reset.
			 */
			if (drv_ack != drv_presence)
				qla83xx_wr_reg(vha, QLA83XX_IDC_DRV_PRESENCE,
				    drv_ack);
			break;
		}

		qla83xx_idc_unlock(vha, 0);
		msleep(1000);
		qla83xx_idc_lock(vha, 0);
	}

	qla83xx_wr_reg(vha, QLA83XX_IDC_DEV_STATE, QLA8XXX_DEV_COLD);
	ql_log(ql_log_info, vha, 0xb068, "HW State: COLD/RE-INIT.\n");
}

static int
qla83xx_device_bootstrap(scsi_qla_host_t *vha)
{
	int rval = QLA_SUCCESS;
	uint32_t idc_control;

	qla83xx_wr_reg(vha, QLA83XX_IDC_DEV_STATE, QLA8XXX_DEV_INITIALIZING);
	ql_log(ql_log_info, vha, 0xb069, "HW State: INITIALIZING.\n");

	/* Clearing IDC-Control Graceful-Reset Bit before resetting f/w */
	__qla83xx_get_idc_control(vha, &idc_control);
	idc_control &= ~QLA83XX_IDC_GRACEFUL_RESET;
	__qla83xx_set_idc_control(vha, 0);

	qla83xx_idc_unlock(vha, 0);
	rval = qla83xx_restart_nic_firmware(vha);
	qla83xx_idc_lock(vha, 0);

	if (rval != QLA_SUCCESS) {
		ql_log(ql_log_fatal, vha, 0xb06a,
		    "Failed to restart NIC f/w.\n");
		qla83xx_wr_reg(vha, QLA83XX_IDC_DEV_STATE, QLA8XXX_DEV_FAILED);
		ql_log(ql_log_info, vha, 0xb06b, "HW State: FAILED.\n");
	} else {
		ql_dbg(ql_dbg_p3p, vha, 0xb06c,
		    "Success in restarting nic f/w.\n");
		qla83xx_wr_reg(vha, QLA83XX_IDC_DEV_STATE, QLA8XXX_DEV_READY);
		ql_log(ql_log_info, vha, 0xb06d, "HW State: READY.\n");
	}

	return rval;
}

/* Assumes idc_lock always held on entry */
int
qla83xx_idc_state_handler(scsi_qla_host_t *base_vha)
{
	struct qla_hw_data *ha = base_vha->hw;
	int rval = QLA_SUCCESS;
	unsigned long dev_init_timeout;
	uint32_t dev_state;

	/* Wait for MAX-INIT-TIMEOUT for the device to go ready */
	dev_init_timeout = jiffies + (ha->fcoe_dev_init_timeout * HZ);

	while (1) {

		if (time_after_eq(jiffies, dev_init_timeout)) {
			ql_log(ql_log_warn, base_vha, 0xb06e,
			    "Initialization TIMEOUT!\n");
			/* Init timeout. Disable further NIC Core
			 * communication.
			 */
			qla83xx_wr_reg(base_vha, QLA83XX_IDC_DEV_STATE,
				QLA8XXX_DEV_FAILED);
			ql_log(ql_log_info, base_vha, 0xb06f,
			    "HW State: FAILED.\n");
		}

		qla83xx_rd_reg(base_vha, QLA83XX_IDC_DEV_STATE, &dev_state);
		switch (dev_state) {
		case QLA8XXX_DEV_READY:
			if (ha->flags.nic_core_reset_owner)
				qla83xx_idc_audit(base_vha,
				    IDC_AUDIT_COMPLETION);
			ha->flags.nic_core_reset_owner = 0;
			ql_dbg(ql_dbg_p3p, base_vha, 0xb070,
			    "Reset_owner reset by 0x%x.\n",
			    ha->portnum);
			goto exit;
		case QLA8XXX_DEV_COLD:
			if (ha->flags.nic_core_reset_owner)
				rval = qla83xx_device_bootstrap(base_vha);
			else {
			/* Wait for AEN to change device-state */
				qla83xx_idc_unlock(base_vha, 0);
				msleep(1000);
				qla83xx_idc_lock(base_vha, 0);
			}
			break;
		case QLA8XXX_DEV_INITIALIZING:
			/* Wait for AEN to change device-state */
			qla83xx_idc_unlock(base_vha, 0);
			msleep(1000);
			qla83xx_idc_lock(base_vha, 0);
			break;
		case QLA8XXX_DEV_NEED_RESET:
			if (!ql2xdontresethba && ha->flags.nic_core_reset_owner)
				qla83xx_need_reset_handler(base_vha);
			else {
				/* Wait for AEN to change device-state */
				qla83xx_idc_unlock(base_vha, 0);
				msleep(1000);
				qla83xx_idc_lock(base_vha, 0);
			}
			/* reset timeout value after need reset handler */
			dev_init_timeout = jiffies +
			    (ha->fcoe_dev_init_timeout * HZ);
			break;
		case QLA8XXX_DEV_NEED_QUIESCENT:
			/* XXX: DEBUG for now */
			qla83xx_idc_unlock(base_vha, 0);
			msleep(1000);
			qla83xx_idc_lock(base_vha, 0);
			break;
		case QLA8XXX_DEV_QUIESCENT:
			/* XXX: DEBUG for now */
			if (ha->flags.quiesce_owner)
				goto exit;

			qla83xx_idc_unlock(base_vha, 0);
			msleep(1000);
			qla83xx_idc_lock(base_vha, 0);
			dev_init_timeout = jiffies +
			    (ha->fcoe_dev_init_timeout * HZ);
			break;
		case QLA8XXX_DEV_FAILED:
			if (ha->flags.nic_core_reset_owner)
				qla83xx_idc_audit(base_vha,
				    IDC_AUDIT_COMPLETION);
			ha->flags.nic_core_reset_owner = 0;
			__qla83xx_clear_drv_presence(base_vha);
			qla83xx_idc_unlock(base_vha, 0);
			qla8xxx_dev_failed_handler(base_vha);
			rval = QLA_FUNCTION_FAILED;
			qla83xx_idc_lock(base_vha, 0);
			goto exit;
		case QLA8XXX_BAD_VALUE:
			qla83xx_idc_unlock(base_vha, 0);
			msleep(1000);
			qla83xx_idc_lock(base_vha, 0);
			break;
		default:
			ql_log(ql_log_warn, base_vha, 0xb071,
			    "Unknown Device State: %x.\n", dev_state);
			qla83xx_idc_unlock(base_vha, 0);
			qla8xxx_dev_failed_handler(base_vha);
			rval = QLA_FUNCTION_FAILED;
			qla83xx_idc_lock(base_vha, 0);
			goto exit;
		}
	}

exit:
	return rval;
}

void
qla2x00_disable_board_on_pci_error(struct work_struct *work)
{
	struct qla_hw_data *ha = container_of(work, struct qla_hw_data,
	    board_disable);
	struct pci_dev *pdev = ha->pdev;
	scsi_qla_host_t *base_vha = pci_get_drvdata(ha->pdev);

	/*
	 * if UNLOAD flag is already set, then continue unload,
	 * where it was set first.
	 */
	if (test_bit(UNLOADING, &base_vha->dpc_flags))
		return;

	ql_log(ql_log_warn, base_vha, 0x015b,
	    "Disabling adapter.\n");

	if (!atomic_read(&pdev->enable_cnt)) {
		ql_log(ql_log_info, base_vha, 0xfffc,
		    "PCI device disabled, no action req for PCI error=%lx\n",
		    base_vha->pci_flags);
		return;
	}

	qla2x00_wait_for_sess_deletion(base_vha);

	set_bit(UNLOADING, &base_vha->dpc_flags);

	qla2x00_delete_all_vps(ha, base_vha);

	qla2x00_abort_all_cmds(base_vha, DID_NO_CONNECT << 16);

	qla2x00_dfs_remove(base_vha);

	qla84xx_put_chip(base_vha);

	if (base_vha->timer_active)
		qla2x00_stop_timer(base_vha);

	base_vha->flags.online = 0;

	qla2x00_destroy_deferred_work(ha);

	/*
	 * Do not try to stop beacon blink as it will issue a mailbox
	 * command.
	 */
	qla2x00_free_sysfs_attr(base_vha, false);

	fc_remove_host(base_vha->host);

	scsi_remove_host(base_vha->host);

	base_vha->flags.init_done = 0;
	qla25xx_delete_queues(base_vha);
	qla2x00_free_fcports(base_vha);
	qla2x00_free_irqs(base_vha);
	qla2x00_mem_free(ha);
	qla82xx_md_free(base_vha);
	qla2x00_free_queues(ha);

	qla2x00_unmap_iobases(ha);

	pci_release_selected_regions(ha->pdev, ha->bars);
	pci_disable_pcie_error_reporting(pdev);
	pci_disable_device(pdev);

	/*
	 * Let qla2x00_remove_one cleanup qla_hw_data on device removal.
	 */
}

/**************************************************************************
* qla2x00_do_dpc
*   This kernel thread is a task that is schedule by the interrupt handler
*   to perform the background processing for interrupts.
*
* Notes:
* This task always run in the context of a kernel thread.  It
* is kick-off by the driver's detect code and starts up
* up one per adapter. It immediately goes to sleep and waits for
* some fibre event.  When either the interrupt handler or
* the timer routine detects a event it will one of the task
* bits then wake us up.
**************************************************************************/
static int
qla2x00_do_dpc(void *data)
{
	scsi_qla_host_t *base_vha;
	struct qla_hw_data *ha;
	uint32_t online;
	struct qla_qpair *qpair;

	ha = (struct qla_hw_data *)data;
	base_vha = pci_get_drvdata(ha->pdev);

	set_user_nice(current, MIN_NICE);

	set_current_state(TASK_INTERRUPTIBLE);
	while (!kthread_should_stop()) {
		ql_dbg(ql_dbg_dpc, base_vha, 0x4000,
		    "DPC handler sleeping.\n");

		schedule();

		if (!base_vha->flags.init_done || ha->flags.mbox_busy)
			goto end_loop;

		if (ha->flags.eeh_busy) {
			ql_dbg(ql_dbg_dpc, base_vha, 0x4003,
			    "eeh_busy=%d.\n", ha->flags.eeh_busy);
			goto end_loop;
		}

		ha->dpc_active = 1;

		ql_dbg(ql_dbg_dpc + ql_dbg_verbose, base_vha, 0x4001,
		    "DPC handler waking up, dpc_flags=0x%lx.\n",
		    base_vha->dpc_flags);

		if (test_bit(UNLOADING, &base_vha->dpc_flags))
			break;

		if (IS_P3P_TYPE(ha)) {
			if (IS_QLA8044(ha)) {
				if (test_and_clear_bit(ISP_UNRECOVERABLE,
					&base_vha->dpc_flags)) {
					qla8044_idc_lock(ha);
					qla8044_wr_direct(base_vha,
						QLA8044_CRB_DEV_STATE_INDEX,
						QLA8XXX_DEV_FAILED);
					qla8044_idc_unlock(ha);
					ql_log(ql_log_info, base_vha, 0x4004,
						"HW State: FAILED.\n");
					qla8044_device_state_handler(base_vha);
					continue;
				}

			} else {
				if (test_and_clear_bit(ISP_UNRECOVERABLE,
					&base_vha->dpc_flags)) {
					qla82xx_idc_lock(ha);
					qla82xx_wr_32(ha, QLA82XX_CRB_DEV_STATE,
						QLA8XXX_DEV_FAILED);
					qla82xx_idc_unlock(ha);
					ql_log(ql_log_info, base_vha, 0x0151,
						"HW State: FAILED.\n");
					qla82xx_device_state_handler(base_vha);
					continue;
				}
			}

			if (test_and_clear_bit(FCOE_CTX_RESET_NEEDED,
				&base_vha->dpc_flags)) {

				ql_dbg(ql_dbg_dpc, base_vha, 0x4005,
				    "FCoE context reset scheduled.\n");
				if (!(test_and_set_bit(ABORT_ISP_ACTIVE,
					&base_vha->dpc_flags))) {
					if (qla82xx_fcoe_ctx_reset(base_vha)) {
						/* FCoE-ctx reset failed.
						 * Escalate to chip-reset
						 */
						set_bit(ISP_ABORT_NEEDED,
							&base_vha->dpc_flags);
					}
					clear_bit(ABORT_ISP_ACTIVE,
						&base_vha->dpc_flags);
				}

				ql_dbg(ql_dbg_dpc, base_vha, 0x4006,
				    "FCoE context reset end.\n");
			}
		} else if (IS_QLAFX00(ha)) {
			if (test_and_clear_bit(ISP_UNRECOVERABLE,
				&base_vha->dpc_flags)) {
				ql_dbg(ql_dbg_dpc, base_vha, 0x4020,
				    "Firmware Reset Recovery\n");
				if (qlafx00_reset_initialize(base_vha)) {
					/* Failed. Abort isp later. */
					if (!test_bit(UNLOADING,
					    &base_vha->dpc_flags)) {
						set_bit(ISP_UNRECOVERABLE,
						    &base_vha->dpc_flags);
						ql_dbg(ql_dbg_dpc, base_vha,
						    0x4021,
						    "Reset Recovery Failed\n");
					}
				}
			}

			if (test_and_clear_bit(FX00_TARGET_SCAN,
				&base_vha->dpc_flags)) {
				ql_dbg(ql_dbg_dpc, base_vha, 0x4022,
				    "ISPFx00 Target Scan scheduled\n");
				if (qlafx00_rescan_isp(base_vha)) {
					if (!test_bit(UNLOADING,
					    &base_vha->dpc_flags))
						set_bit(ISP_UNRECOVERABLE,
						    &base_vha->dpc_flags);
					ql_dbg(ql_dbg_dpc, base_vha, 0x401e,
					    "ISPFx00 Target Scan Failed\n");
				}
				ql_dbg(ql_dbg_dpc, base_vha, 0x401f,
				    "ISPFx00 Target Scan End\n");
			}
			if (test_and_clear_bit(FX00_HOST_INFO_RESEND,
				&base_vha->dpc_flags)) {
				ql_dbg(ql_dbg_dpc, base_vha, 0x4023,
				    "ISPFx00 Host Info resend scheduled\n");
				qlafx00_fx_disc(base_vha,
				    &base_vha->hw->mr.fcport,
				    FXDISC_REG_HOST_INFO);
			}
		}

		if (test_and_clear_bit(DETECT_SFP_CHANGE,
			&base_vha->dpc_flags) &&
		    !test_bit(ISP_ABORT_NEEDED, &base_vha->dpc_flags)) {
			qla24xx_detect_sfp(base_vha);

			if (ha->flags.detected_lr_sfp !=
			    ha->flags.using_lr_setting)
				set_bit(ISP_ABORT_NEEDED, &base_vha->dpc_flags);
		}

		if (test_and_clear_bit
		    (ISP_ABORT_NEEDED, &base_vha->dpc_flags) &&
		    !test_bit(UNLOADING, &base_vha->dpc_flags)) {
			bool do_reset = true;

			switch (base_vha->qlini_mode) {
			case QLA2XXX_INI_MODE_ENABLED:
				break;
			case QLA2XXX_INI_MODE_DISABLED:
				if (!qla_tgt_mode_enabled(base_vha) &&
				    !ha->flags.fw_started)
					do_reset = false;
				break;
			case QLA2XXX_INI_MODE_DUAL:
				if (!qla_dual_mode_enabled(base_vha) &&
				    !ha->flags.fw_started)
					do_reset = false;
				break;
			default:
				break;
			}

			if (do_reset && !(test_and_set_bit(ABORT_ISP_ACTIVE,
			    &base_vha->dpc_flags))) {
				ql_dbg(ql_dbg_dpc, base_vha, 0x4007,
				    "ISP abort scheduled.\n");
				if (ha->isp_ops->abort_isp(base_vha)) {
					/* failed. retry later */
					set_bit(ISP_ABORT_NEEDED,
					    &base_vha->dpc_flags);
				}
				clear_bit(ABORT_ISP_ACTIVE,
						&base_vha->dpc_flags);
				ql_dbg(ql_dbg_dpc, base_vha, 0x4008,
				    "ISP abort end.\n");
			}
		}

		if (test_and_clear_bit(FCPORT_UPDATE_NEEDED,
		    &base_vha->dpc_flags)) {
			qla2x00_update_fcports(base_vha);
		}

		if (IS_QLAFX00(ha))
			goto loop_resync_check;

		if (test_bit(ISP_QUIESCE_NEEDED, &base_vha->dpc_flags)) {
			ql_dbg(ql_dbg_dpc, base_vha, 0x4009,
			    "Quiescence mode scheduled.\n");
			if (IS_P3P_TYPE(ha)) {
				if (IS_QLA82XX(ha))
					qla82xx_device_state_handler(base_vha);
				if (IS_QLA8044(ha))
					qla8044_device_state_handler(base_vha);
				clear_bit(ISP_QUIESCE_NEEDED,
				    &base_vha->dpc_flags);
				if (!ha->flags.quiesce_owner) {
					qla2x00_perform_loop_resync(base_vha);
					if (IS_QLA82XX(ha)) {
						qla82xx_idc_lock(ha);
						qla82xx_clear_qsnt_ready(
						    base_vha);
						qla82xx_idc_unlock(ha);
					} else if (IS_QLA8044(ha)) {
						qla8044_idc_lock(ha);
						qla8044_clear_qsnt_ready(
						    base_vha);
						qla8044_idc_unlock(ha);
					}
				}
			} else {
				clear_bit(ISP_QUIESCE_NEEDED,
				    &base_vha->dpc_flags);
				qla2x00_quiesce_io(base_vha);
			}
			ql_dbg(ql_dbg_dpc, base_vha, 0x400a,
			    "Quiescence mode end.\n");
		}

		if (test_and_clear_bit(RESET_MARKER_NEEDED,
				&base_vha->dpc_flags) &&
		    (!(test_and_set_bit(RESET_ACTIVE, &base_vha->dpc_flags)))) {

			ql_dbg(ql_dbg_dpc, base_vha, 0x400b,
			    "Reset marker scheduled.\n");
			qla2x00_rst_aen(base_vha);
			clear_bit(RESET_ACTIVE, &base_vha->dpc_flags);
			ql_dbg(ql_dbg_dpc, base_vha, 0x400c,
			    "Reset marker end.\n");
		}

		/* Retry each device up to login retry count */
		if (test_bit(RELOGIN_NEEDED, &base_vha->dpc_flags) &&
		    !test_bit(LOOP_RESYNC_NEEDED, &base_vha->dpc_flags) &&
		    atomic_read(&base_vha->loop_state) != LOOP_DOWN) {

			if (!base_vha->relogin_jif ||
			    time_after_eq(jiffies, base_vha->relogin_jif)) {
				base_vha->relogin_jif = jiffies + HZ;
				clear_bit(RELOGIN_NEEDED, &base_vha->dpc_flags);

				ql_dbg(ql_dbg_disc, base_vha, 0x400d,
				    "Relogin scheduled.\n");
				qla24xx_post_relogin_work(base_vha);
			}
		}
loop_resync_check:
		if (test_and_clear_bit(LOOP_RESYNC_NEEDED,
		    &base_vha->dpc_flags)) {

			ql_dbg(ql_dbg_dpc, base_vha, 0x400f,
			    "Loop resync scheduled.\n");

			if (!(test_and_set_bit(LOOP_RESYNC_ACTIVE,
			    &base_vha->dpc_flags))) {

				qla2x00_loop_resync(base_vha);

				clear_bit(LOOP_RESYNC_ACTIVE,
						&base_vha->dpc_flags);
			}

			ql_dbg(ql_dbg_dpc, base_vha, 0x4010,
			    "Loop resync end.\n");
		}

		if (IS_QLAFX00(ha))
			goto intr_on_check;

		if (test_bit(NPIV_CONFIG_NEEDED, &base_vha->dpc_flags) &&
		    atomic_read(&base_vha->loop_state) == LOOP_READY) {
			clear_bit(NPIV_CONFIG_NEEDED, &base_vha->dpc_flags);
			qla2xxx_flash_npiv_conf(base_vha);
		}

intr_on_check:
		if (!ha->interrupts_on)
			ha->isp_ops->enable_intrs(ha);

		if (test_and_clear_bit(BEACON_BLINK_NEEDED,
					&base_vha->dpc_flags)) {
			if (ha->beacon_blink_led == 1)
				ha->isp_ops->beacon_blink(base_vha);
		}

		/* qpair online check */
		if (test_and_clear_bit(QPAIR_ONLINE_CHECK_NEEDED,
		    &base_vha->dpc_flags)) {
			if (ha->flags.eeh_busy ||
			    ha->flags.pci_channel_io_perm_failure)
				online = 0;
			else
				online = 1;

			mutex_lock(&ha->mq_lock);
			list_for_each_entry(qpair, &base_vha->qp_list,
			    qp_list_elem)
			qpair->online = online;
			mutex_unlock(&ha->mq_lock);
		}

		if (test_and_clear_bit(SET_NVME_ZIO_THRESHOLD_NEEDED,
		    &base_vha->dpc_flags)) {
			ql_log(ql_log_info, base_vha, 0xffffff,
				"nvme: SET ZIO Activity exchange threshold to %d.\n",
						ha->nvme_last_rptd_aen);
			if (qla27xx_set_zio_threshold(base_vha,
			    ha->nvme_last_rptd_aen)) {
				ql_log(ql_log_info, base_vha, 0xffffff,
				    "nvme: Unable to SET ZIO Activity exchange threshold to %d.\n",
				    ha->nvme_last_rptd_aen);
			}
		}

		if (test_and_clear_bit(SET_ZIO_THRESHOLD_NEEDED,
		    &base_vha->dpc_flags)) {
			ql_log(ql_log_info, base_vha, 0xffffff,
			    "SET ZIO Activity exchange threshold to %d.\n",
			    ha->last_zio_threshold);
			qla27xx_set_zio_threshold(base_vha,
			    ha->last_zio_threshold);
		}

		if (!IS_QLAFX00(ha))
			qla2x00_do_dpc_all_vps(base_vha);

		if (test_and_clear_bit(N2N_LINK_RESET,
			&base_vha->dpc_flags)) {
			qla2x00_lip_reset(base_vha);
		}

		ha->dpc_active = 0;
end_loop:
		set_current_state(TASK_INTERRUPTIBLE);
	} /* End of while(1) */
	__set_current_state(TASK_RUNNING);

	ql_dbg(ql_dbg_dpc, base_vha, 0x4011,
	    "DPC handler exiting.\n");

	/*
	 * Make sure that nobody tries to wake us up again.
	 */
	ha->dpc_active = 0;

	/* Cleanup any residual CTX SRBs. */
	qla2x00_abort_all_cmds(base_vha, DID_NO_CONNECT << 16);

	return 0;
}

void
qla2xxx_wake_dpc(struct scsi_qla_host *vha)
{
	struct qla_hw_data *ha = vha->hw;
	struct task_struct *t = ha->dpc_thread;

	if (!test_bit(UNLOADING, &vha->dpc_flags) && t)
		wake_up_process(t);
}

/*
*  qla2x00_rst_aen
*      Processes asynchronous reset.
*
* Input:
*      ha  = adapter block pointer.
*/
static void
qla2x00_rst_aen(scsi_qla_host_t *vha)
{
	if (vha->flags.online && !vha->flags.reset_active &&
	    !atomic_read(&vha->loop_down_timer) &&
	    !(test_bit(ABORT_ISP_ACTIVE, &vha->dpc_flags))) {
		do {
			clear_bit(RESET_MARKER_NEEDED, &vha->dpc_flags);

			/*
			 * Issue marker command only when we are going to start
			 * the I/O.
			 */
			vha->marker_needed = 1;
		} while (!atomic_read(&vha->loop_down_timer) &&
		    (test_bit(RESET_MARKER_NEEDED, &vha->dpc_flags)));
	}
}

/**************************************************************************
*   qla2x00_timer
*
* Description:
*   One second timer
*
* Context: Interrupt
***************************************************************************/
void
qla2x00_timer(struct timer_list *t)
{
	scsi_qla_host_t *vha = from_timer(vha, t, timer);
	unsigned long	cpu_flags = 0;
	int		start_dpc = 0;
	int		index;
	srb_t		*sp;
	uint16_t        w;
	struct qla_hw_data *ha = vha->hw;
	struct req_que *req;

	if (ha->flags.eeh_busy) {
		ql_dbg(ql_dbg_timer, vha, 0x6000,
		    "EEH = %d, restarting timer.\n",
		    ha->flags.eeh_busy);
		qla2x00_restart_timer(vha, WATCH_INTERVAL);
		return;
	}

	/*
	 * Hardware read to raise pending EEH errors during mailbox waits. If
	 * the read returns -1 then disable the board.
	 */
	if (!pci_channel_offline(ha->pdev)) {
		pci_read_config_word(ha->pdev, PCI_VENDOR_ID, &w);
		qla2x00_check_reg16_for_disconnect(vha, w);
	}

	/* Make sure qla82xx_watchdog is run only for physical port */
	if (!vha->vp_idx && IS_P3P_TYPE(ha)) {
		if (test_bit(ISP_QUIESCE_NEEDED, &vha->dpc_flags))
			start_dpc++;
		if (IS_QLA82XX(ha))
			qla82xx_watchdog(vha);
		else if (IS_QLA8044(ha))
			qla8044_watchdog(vha);
	}

	if (!vha->vp_idx && IS_QLAFX00(ha))
		qlafx00_timer_routine(vha);

	/* Loop down handler. */
	if (atomic_read(&vha->loop_down_timer) > 0 &&
	    !(test_bit(ABORT_ISP_ACTIVE, &vha->dpc_flags)) &&
	    !(test_bit(FCOE_CTX_RESET_NEEDED, &vha->dpc_flags))
		&& vha->flags.online) {

		if (atomic_read(&vha->loop_down_timer) ==
		    vha->loop_down_abort_time) {

			ql_log(ql_log_info, vha, 0x6008,
			    "Loop down - aborting the queues before time expires.\n");

			if (!IS_QLA2100(ha) && vha->link_down_timeout)
				atomic_set(&vha->loop_state, LOOP_DEAD);

			/*
			 * Schedule an ISP abort to return any FCP2-device
			 * commands.
			 */
			/* NPIV - scan physical port only */
			if (!vha->vp_idx) {
				spin_lock_irqsave(&ha->hardware_lock,
				    cpu_flags);
				req = ha->req_q_map[0];
				for (index = 1;
				    index < req->num_outstanding_cmds;
				    index++) {
					fc_port_t *sfcp;

					sp = req->outstanding_cmds[index];
					if (!sp)
						continue;
					if (sp->cmd_type != TYPE_SRB)
						continue;
					if (sp->type != SRB_SCSI_CMD)
						continue;
					sfcp = sp->fcport;
					if (!(sfcp->flags & FCF_FCP2_DEVICE))
						continue;

					if (IS_QLA82XX(ha))
						set_bit(FCOE_CTX_RESET_NEEDED,
							&vha->dpc_flags);
					else
						set_bit(ISP_ABORT_NEEDED,
							&vha->dpc_flags);
					break;
				}
				spin_unlock_irqrestore(&ha->hardware_lock,
								cpu_flags);
			}
			start_dpc++;
		}

		/* if the loop has been down for 4 minutes, reinit adapter */
		if (atomic_dec_and_test(&vha->loop_down_timer) != 0) {
			if (!(vha->device_flags & DFLG_NO_CABLE)) {
				ql_log(ql_log_warn, vha, 0x6009,
				    "Loop down - aborting ISP.\n");

				if (IS_QLA82XX(ha))
					set_bit(FCOE_CTX_RESET_NEEDED,
						&vha->dpc_flags);
				else
					set_bit(ISP_ABORT_NEEDED,
						&vha->dpc_flags);
			}
		}
		ql_dbg(ql_dbg_timer, vha, 0x600a,
		    "Loop down - seconds remaining %d.\n",
		    atomic_read(&vha->loop_down_timer));
	}
	/* Check if beacon LED needs to be blinked for physical host only */
	if (!vha->vp_idx && (ha->beacon_blink_led == 1)) {
		/* There is no beacon_blink function for ISP82xx */
		if (!IS_P3P_TYPE(ha)) {
			set_bit(BEACON_BLINK_NEEDED, &vha->dpc_flags);
			start_dpc++;
		}
	}

	/* Process any deferred work. */
	if (!list_empty(&vha->work_list)) {
		unsigned long flags;
		bool q = false;

		spin_lock_irqsave(&vha->work_lock, flags);
		if (!test_and_set_bit(IOCB_WORK_ACTIVE, &vha->dpc_flags))
			q = true;
		spin_unlock_irqrestore(&vha->work_lock, flags);
		if (q)
			queue_work(vha->hw->wq, &vha->iocb_work);
	}

	/*
	 * FC-NVME
	 * see if the active AEN count has changed from what was last reported.
	 */
	if (!vha->vp_idx &&
	    (atomic_read(&ha->nvme_active_aen_cnt) != ha->nvme_last_rptd_aen) &&
	    ha->zio_mode == QLA_ZIO_MODE_6 &&
	    !ha->flags.host_shutting_down) {
		ql_log(ql_log_info, vha, 0x3002,
		    "nvme: Sched: Set ZIO exchange threshold to %d.\n",
		    ha->nvme_last_rptd_aen);
		ha->nvme_last_rptd_aen = atomic_read(&ha->nvme_active_aen_cnt);
		set_bit(SET_NVME_ZIO_THRESHOLD_NEEDED, &vha->dpc_flags);
		start_dpc++;
	}

	if (!vha->vp_idx &&
	    (atomic_read(&ha->zio_threshold) != ha->last_zio_threshold) &&
	    (ha->zio_mode == QLA_ZIO_MODE_6) &&
	    (IS_QLA83XX(ha) || IS_QLA27XX(ha) || IS_QLA28XX(ha))) {
		ql_log(ql_log_info, vha, 0x3002,
		    "Sched: Set ZIO exchange threshold to %d.\n",
		    ha->last_zio_threshold);
		ha->last_zio_threshold = atomic_read(&ha->zio_threshold);
		set_bit(SET_ZIO_THRESHOLD_NEEDED, &vha->dpc_flags);
		start_dpc++;
	}

	/* Schedule the DPC routine if needed */
	if ((test_bit(ISP_ABORT_NEEDED, &vha->dpc_flags) ||
	    test_bit(LOOP_RESYNC_NEEDED, &vha->dpc_flags) ||
	    test_bit(FCPORT_UPDATE_NEEDED, &vha->dpc_flags) ||
	    start_dpc ||
	    test_bit(RESET_MARKER_NEEDED, &vha->dpc_flags) ||
	    test_bit(BEACON_BLINK_NEEDED, &vha->dpc_flags) ||
	    test_bit(ISP_UNRECOVERABLE, &vha->dpc_flags) ||
	    test_bit(FCOE_CTX_RESET_NEEDED, &vha->dpc_flags) ||
	    test_bit(VP_DPC_NEEDED, &vha->dpc_flags) ||
	    test_bit(RELOGIN_NEEDED, &vha->dpc_flags))) {
		ql_dbg(ql_dbg_timer, vha, 0x600b,
		    "isp_abort_needed=%d loop_resync_needed=%d "
		    "fcport_update_needed=%d start_dpc=%d "
		    "reset_marker_needed=%d",
		    test_bit(ISP_ABORT_NEEDED, &vha->dpc_flags),
		    test_bit(LOOP_RESYNC_NEEDED, &vha->dpc_flags),
		    test_bit(FCPORT_UPDATE_NEEDED, &vha->dpc_flags),
		    start_dpc,
		    test_bit(RESET_MARKER_NEEDED, &vha->dpc_flags));
		ql_dbg(ql_dbg_timer, vha, 0x600c,
		    "beacon_blink_needed=%d isp_unrecoverable=%d "
		    "fcoe_ctx_reset_needed=%d vp_dpc_needed=%d "
		    "relogin_needed=%d.\n",
		    test_bit(BEACON_BLINK_NEEDED, &vha->dpc_flags),
		    test_bit(ISP_UNRECOVERABLE, &vha->dpc_flags),
		    test_bit(FCOE_CTX_RESET_NEEDED, &vha->dpc_flags),
		    test_bit(VP_DPC_NEEDED, &vha->dpc_flags),
		    test_bit(RELOGIN_NEEDED, &vha->dpc_flags));
		qla2xxx_wake_dpc(vha);
	}

	qla2x00_restart_timer(vha, WATCH_INTERVAL);
}

/* Firmware interface routines. */

#define FW_ISP21XX	0
#define FW_ISP22XX	1
#define FW_ISP2300	2
#define FW_ISP2322	3
#define FW_ISP24XX	4
#define FW_ISP25XX	5
#define FW_ISP81XX	6
#define FW_ISP82XX	7
#define FW_ISP2031	8
#define FW_ISP8031	9
#define FW_ISP27XX	10
#define FW_ISP28XX	11

#define FW_FILE_ISP21XX	"ql2100_fw.bin"
#define FW_FILE_ISP22XX	"ql2200_fw.bin"
#define FW_FILE_ISP2300	"ql2300_fw.bin"
#define FW_FILE_ISP2322	"ql2322_fw.bin"
#define FW_FILE_ISP24XX	"ql2400_fw.bin"
#define FW_FILE_ISP25XX	"ql2500_fw.bin"
#define FW_FILE_ISP81XX	"ql8100_fw.bin"
#define FW_FILE_ISP82XX	"ql8200_fw.bin"
#define FW_FILE_ISP2031	"ql2600_fw.bin"
#define FW_FILE_ISP8031	"ql8300_fw.bin"
#define FW_FILE_ISP27XX	"ql2700_fw.bin"
#define FW_FILE_ISP28XX	"ql2800_fw.bin"


static DEFINE_MUTEX(qla_fw_lock);

static struct fw_blob qla_fw_blobs[] = {
	{ .name = FW_FILE_ISP21XX, .segs = { 0x1000, 0 }, },
	{ .name = FW_FILE_ISP22XX, .segs = { 0x1000, 0 }, },
	{ .name = FW_FILE_ISP2300, .segs = { 0x800, 0 }, },
	{ .name = FW_FILE_ISP2322, .segs = { 0x800, 0x1c000, 0x1e000, 0 }, },
	{ .name = FW_FILE_ISP24XX, },
	{ .name = FW_FILE_ISP25XX, },
	{ .name = FW_FILE_ISP81XX, },
	{ .name = FW_FILE_ISP82XX, },
	{ .name = FW_FILE_ISP2031, },
	{ .name = FW_FILE_ISP8031, },
	{ .name = FW_FILE_ISP27XX, },
	{ .name = FW_FILE_ISP28XX, },
	{ .name = NULL, },
};

struct fw_blob *
qla2x00_request_firmware(scsi_qla_host_t *vha)
{
	struct qla_hw_data *ha = vha->hw;
	struct fw_blob *blob;

	if (IS_QLA2100(ha)) {
		blob = &qla_fw_blobs[FW_ISP21XX];
	} else if (IS_QLA2200(ha)) {
		blob = &qla_fw_blobs[FW_ISP22XX];
	} else if (IS_QLA2300(ha) || IS_QLA2312(ha) || IS_QLA6312(ha)) {
		blob = &qla_fw_blobs[FW_ISP2300];
	} else if (IS_QLA2322(ha) || IS_QLA6322(ha)) {
		blob = &qla_fw_blobs[FW_ISP2322];
	} else if (IS_QLA24XX_TYPE(ha)) {
		blob = &qla_fw_blobs[FW_ISP24XX];
	} else if (IS_QLA25XX(ha)) {
		blob = &qla_fw_blobs[FW_ISP25XX];
	} else if (IS_QLA81XX(ha)) {
		blob = &qla_fw_blobs[FW_ISP81XX];
	} else if (IS_QLA82XX(ha)) {
		blob = &qla_fw_blobs[FW_ISP82XX];
	} else if (IS_QLA2031(ha)) {
		blob = &qla_fw_blobs[FW_ISP2031];
	} else if (IS_QLA8031(ha)) {
		blob = &qla_fw_blobs[FW_ISP8031];
	} else if (IS_QLA27XX(ha)) {
		blob = &qla_fw_blobs[FW_ISP27XX];
	} else if (IS_QLA28XX(ha)) {
		blob = &qla_fw_blobs[FW_ISP28XX];
	} else {
		return NULL;
	}

	if (!blob->name)
		return NULL;

	mutex_lock(&qla_fw_lock);
	if (blob->fw)
		goto out;

	if (request_firmware(&blob->fw, blob->name, &ha->pdev->dev)) {
		ql_log(ql_log_warn, vha, 0x0063,
		    "Failed to load firmware image (%s).\n", blob->name);
		blob->fw = NULL;
		blob = NULL;
	}

out:
	mutex_unlock(&qla_fw_lock);
	return blob;
}

static void
qla2x00_release_firmware(void)
{
	struct fw_blob *blob;

	mutex_lock(&qla_fw_lock);
	for (blob = qla_fw_blobs; blob->name; blob++)
		release_firmware(blob->fw);
	mutex_unlock(&qla_fw_lock);
}

static void qla_pci_error_cleanup(scsi_qla_host_t *vha)
{
	struct qla_hw_data *ha = vha->hw;
	scsi_qla_host_t *base_vha = pci_get_drvdata(ha->pdev);
	struct qla_qpair *qpair = NULL;
	struct scsi_qla_host *vp;
	fc_port_t *fcport;
	int i;
	unsigned long flags;

	ha->chip_reset++;

	ha->base_qpair->chip_reset = ha->chip_reset;
	for (i = 0; i < ha->max_qpairs; i++) {
		if (ha->queue_pair_map[i])
			ha->queue_pair_map[i]->chip_reset =
			    ha->base_qpair->chip_reset;
	}

	/* purge MBox commands */
	if (atomic_read(&ha->num_pend_mbx_stage3)) {
		clear_bit(MBX_INTR_WAIT, &ha->mbx_cmd_flags);
		complete(&ha->mbx_intr_comp);
	}

	i = 0;

	while (atomic_read(&ha->num_pend_mbx_stage3) ||
	    atomic_read(&ha->num_pend_mbx_stage2) ||
	    atomic_read(&ha->num_pend_mbx_stage1)) {
		msleep(20);
		i++;
		if (i > 50)
			break;
	}

	ha->flags.purge_mbox = 0;

	mutex_lock(&ha->mq_lock);
	list_for_each_entry(qpair, &base_vha->qp_list, qp_list_elem)
		qpair->online = 0;
	mutex_unlock(&ha->mq_lock);

	qla2x00_mark_all_devices_lost(vha, 0);

	spin_lock_irqsave(&ha->vport_slock, flags);
	list_for_each_entry(vp, &ha->vp_list, list) {
		atomic_inc(&vp->vref_count);
		spin_unlock_irqrestore(&ha->vport_slock, flags);
		qla2x00_mark_all_devices_lost(vp, 0);
		spin_lock_irqsave(&ha->vport_slock, flags);
		atomic_dec(&vp->vref_count);
	}
	spin_unlock_irqrestore(&ha->vport_slock, flags);

	/* Clear all async request states across all VPs. */
	list_for_each_entry(fcport, &vha->vp_fcports, list)
		fcport->flags &= ~(FCF_LOGIN_NEEDED | FCF_ASYNC_SENT);

	spin_lock_irqsave(&ha->vport_slock, flags);
	list_for_each_entry(vp, &ha->vp_list, list) {
		atomic_inc(&vp->vref_count);
		spin_unlock_irqrestore(&ha->vport_slock, flags);
		list_for_each_entry(fcport, &vp->vp_fcports, list)
			fcport->flags &= ~(FCF_LOGIN_NEEDED | FCF_ASYNC_SENT);
		spin_lock_irqsave(&ha->vport_slock, flags);
		atomic_dec(&vp->vref_count);
	}
	spin_unlock_irqrestore(&ha->vport_slock, flags);
}


static pci_ers_result_t
qla2xxx_pci_error_detected(struct pci_dev *pdev, pci_channel_state_t state)
{
	scsi_qla_host_t *vha = pci_get_drvdata(pdev);
	struct qla_hw_data *ha = vha->hw;

	ql_dbg(ql_dbg_aer, vha, 0x9000,
	    "PCI error detected, state %x.\n", state);

	if (!atomic_read(&pdev->enable_cnt)) {
		ql_log(ql_log_info, vha, 0xffff,
			"PCI device is disabled,state %x\n", state);
		return PCI_ERS_RESULT_NEED_RESET;
	}

	switch (state) {
	case pci_channel_io_normal:
		ha->flags.eeh_busy = 0;
		if (ql2xmqsupport || ql2xnvmeenable) {
			set_bit(QPAIR_ONLINE_CHECK_NEEDED, &vha->dpc_flags);
			qla2xxx_wake_dpc(vha);
		}
		return PCI_ERS_RESULT_CAN_RECOVER;
	case pci_channel_io_frozen:
		ha->flags.eeh_busy = 1;
		qla_pci_error_cleanup(vha);
		return PCI_ERS_RESULT_NEED_RESET;
	case pci_channel_io_perm_failure:
		ha->flags.pci_channel_io_perm_failure = 1;
		qla2x00_abort_all_cmds(vha, DID_NO_CONNECT << 16);
		if (ql2xmqsupport || ql2xnvmeenable) {
			set_bit(QPAIR_ONLINE_CHECK_NEEDED, &vha->dpc_flags);
			qla2xxx_wake_dpc(vha);
		}
		return PCI_ERS_RESULT_DISCONNECT;
	}
	return PCI_ERS_RESULT_NEED_RESET;
}

static pci_ers_result_t
qla2xxx_pci_mmio_enabled(struct pci_dev *pdev)
{
	int risc_paused = 0;
	uint32_t stat;
	unsigned long flags;
	scsi_qla_host_t *base_vha = pci_get_drvdata(pdev);
	struct qla_hw_data *ha = base_vha->hw;
	struct device_reg_2xxx __iomem *reg = &ha->iobase->isp;
	struct device_reg_24xx __iomem *reg24 = &ha->iobase->isp24;

	if (IS_QLA82XX(ha))
		return PCI_ERS_RESULT_RECOVERED;

	spin_lock_irqsave(&ha->hardware_lock, flags);
	if (IS_QLA2100(ha) || IS_QLA2200(ha)){
		stat = RD_REG_DWORD(&reg->hccr);
		if (stat & HCCR_RISC_PAUSE)
			risc_paused = 1;
	} else if (IS_QLA23XX(ha)) {
		stat = RD_REG_DWORD(&reg->u.isp2300.host_status);
		if (stat & HSR_RISC_PAUSED)
			risc_paused = 1;
	} else if (IS_FWI2_CAPABLE(ha)) {
		stat = RD_REG_DWORD(&reg24->host_status);
		if (stat & HSRX_RISC_PAUSED)
			risc_paused = 1;
	}
	spin_unlock_irqrestore(&ha->hardware_lock, flags);

	if (risc_paused) {
		ql_log(ql_log_info, base_vha, 0x9003,
		    "RISC paused -- mmio_enabled, Dumping firmware.\n");
		ha->isp_ops->fw_dump(base_vha, 0);

		return PCI_ERS_RESULT_NEED_RESET;
	} else
		return PCI_ERS_RESULT_RECOVERED;
}

static pci_ers_result_t
qla2xxx_pci_slot_reset(struct pci_dev *pdev)
{
	pci_ers_result_t ret = PCI_ERS_RESULT_DISCONNECT;
	scsi_qla_host_t *base_vha = pci_get_drvdata(pdev);
	struct qla_hw_data *ha = base_vha->hw;
	int rc;
	struct qla_qpair *qpair = NULL;

	ql_dbg(ql_dbg_aer, base_vha, 0x9004,
	    "Slot Reset.\n");

	/* Workaround: qla2xxx driver which access hardware earlier
	 * needs error state to be pci_channel_io_online.
	 * Otherwise mailbox command timesout.
	 */
	pdev->error_state = pci_channel_io_normal;

	pci_restore_state(pdev);

	/* pci_restore_state() clears the saved_state flag of the device
	 * save restored state which resets saved_state flag
	 */
	pci_save_state(pdev);

	if (ha->mem_only)
		rc = pci_enable_device_mem(pdev);
	else
		rc = pci_enable_device(pdev);

	if (rc) {
		ql_log(ql_log_warn, base_vha, 0x9005,
		    "Can't re-enable PCI device after reset.\n");
		goto exit_slot_reset;
	}


	if (ha->isp_ops->pci_config(base_vha))
		goto exit_slot_reset;

	mutex_lock(&ha->mq_lock);
	list_for_each_entry(qpair, &base_vha->qp_list, qp_list_elem)
		qpair->online = 1;
	mutex_unlock(&ha->mq_lock);

	base_vha->flags.online = 1;
	set_bit(ABORT_ISP_ACTIVE, &base_vha->dpc_flags);
	if (ha->isp_ops->abort_isp(base_vha) == QLA_SUCCESS)
		ret =  PCI_ERS_RESULT_RECOVERED;
	clear_bit(ABORT_ISP_ACTIVE, &base_vha->dpc_flags);


exit_slot_reset:
	ql_dbg(ql_dbg_aer, base_vha, 0x900e,
	    "slot_reset return %x.\n", ret);

	return ret;
}

static void
qla2xxx_pci_resume(struct pci_dev *pdev)
{
	scsi_qla_host_t *base_vha = pci_get_drvdata(pdev);
	struct qla_hw_data *ha = base_vha->hw;
	int ret;

	ql_dbg(ql_dbg_aer, base_vha, 0x900f,
	    "pci_resume.\n");

	ha->flags.eeh_busy = 0;

	ret = qla2x00_wait_for_hba_online(base_vha);
	if (ret != QLA_SUCCESS) {
		ql_log(ql_log_fatal, base_vha, 0x9002,
		    "The device failed to resume I/O from slot/link_reset.\n");
	}
}

static void
qla_pci_reset_prepare(struct pci_dev *pdev)
{
	scsi_qla_host_t *base_vha = pci_get_drvdata(pdev);
	struct qla_hw_data *ha = base_vha->hw;
	struct qla_qpair *qpair;

	ql_log(ql_log_warn, base_vha, 0xffff,
	    "%s.\n", __func__);

	/*
	 * PCI FLR/function reset is about to reset the
	 * slot. Stop the chip to stop all DMA access.
	 * It is assumed that pci_reset_done will be called
	 * after FLR to resume Chip operation.
	 */
	ha->flags.eeh_busy = 1;
	mutex_lock(&ha->mq_lock);
	list_for_each_entry(qpair, &base_vha->qp_list, qp_list_elem)
		qpair->online = 0;
	mutex_unlock(&ha->mq_lock);

	set_bit(ABORT_ISP_ACTIVE, &base_vha->dpc_flags);
	qla2x00_abort_isp_cleanup(base_vha);
	qla2x00_abort_all_cmds(base_vha, DID_RESET << 16);
}

static void
qla_pci_reset_done(struct pci_dev *pdev)
{
	scsi_qla_host_t *base_vha = pci_get_drvdata(pdev);
	struct qla_hw_data *ha = base_vha->hw;
	struct qla_qpair *qpair;

	ql_log(ql_log_warn, base_vha, 0xffff,
	    "%s.\n", __func__);

	/*
	 * FLR just completed by PCI layer. Resume adapter
	 */
	ha->flags.eeh_busy = 0;
	mutex_lock(&ha->mq_lock);
	list_for_each_entry(qpair, &base_vha->qp_list, qp_list_elem)
		qpair->online = 1;
	mutex_unlock(&ha->mq_lock);

	base_vha->flags.online = 1;
	ha->isp_ops->abort_isp(base_vha);
	clear_bit(ABORT_ISP_ACTIVE, &base_vha->dpc_flags);
}

static void
qla_pci_reset_prepare(struct pci_dev *pdev)
{
	scsi_qla_host_t *base_vha = pci_get_drvdata(pdev);
	struct qla_hw_data *ha = base_vha->hw;
	struct qla_qpair *qpair;

	ql_log(ql_log_warn, base_vha, 0xffff,
	    "%s.\n", __func__);

	/*
	 * PCI FLR/function reset is about to reset the
	 * slot. Stop the chip to stop all DMA access.
	 * It is assumed that pci_reset_done will be called
	 * after FLR to resume Chip operation.
	 */
	ha->flags.eeh_busy = 1;
	mutex_lock(&ha->mq_lock);
	list_for_each_entry(qpair, &base_vha->qp_list, qp_list_elem)
		qpair->online = 0;
	mutex_unlock(&ha->mq_lock);

	set_bit(ABORT_ISP_ACTIVE, &base_vha->dpc_flags);
	qla2x00_abort_isp_cleanup(base_vha);
	qla2x00_abort_all_cmds(base_vha, DID_RESET << 16);
}

static void
qla_pci_reset_done(struct pci_dev *pdev)
{
	scsi_qla_host_t *base_vha = pci_get_drvdata(pdev);
	struct qla_hw_data *ha = base_vha->hw;
	struct qla_qpair *qpair;

	ql_log(ql_log_warn, base_vha, 0xffff,
	    "%s.\n", __func__);

	/*
	 * FLR just completed by PCI layer. Resume adapter
	 */
	ha->flags.eeh_busy = 0;
	mutex_lock(&ha->mq_lock);
	list_for_each_entry(qpair, &base_vha->qp_list, qp_list_elem)
		qpair->online = 1;
	mutex_unlock(&ha->mq_lock);

	base_vha->flags.online = 1;
	ha->isp_ops->abort_isp(base_vha);
	clear_bit(ABORT_ISP_ACTIVE, &base_vha->dpc_flags);
}

static int qla2xxx_map_queues(struct Scsi_Host *shost)
{
	int rc;
	scsi_qla_host_t *vha = (scsi_qla_host_t *)shost->hostdata;
<<<<<<< HEAD
	struct blk_mq_queue_map *qmap = &shost->tag_set.map[0];
=======
	struct blk_mq_queue_map *qmap = &shost->tag_set.map[HCTX_TYPE_DEFAULT];
>>>>>>> 0ecfebd2

	if (USER_CTRL_IRQ(vha->hw) || !vha->hw->mqiobase)
		rc = blk_mq_map_queues(qmap);
	else
		rc = blk_mq_pci_map_queues(qmap, vha->hw->pdev, vha->irq_offset);
	return rc;
}

struct scsi_host_template qla2xxx_driver_template = {
	.module			= THIS_MODULE,
	.name			= QLA2XXX_DRIVER_NAME,
	.queuecommand		= qla2xxx_queuecommand,

	.eh_timed_out		= fc_eh_timed_out,
	.eh_abort_handler	= qla2xxx_eh_abort,
	.eh_device_reset_handler = qla2xxx_eh_device_reset,
	.eh_target_reset_handler = qla2xxx_eh_target_reset,
	.eh_bus_reset_handler	= qla2xxx_eh_bus_reset,
	.eh_host_reset_handler	= qla2xxx_eh_host_reset,

	.slave_configure	= qla2xxx_slave_configure,

	.slave_alloc		= qla2xxx_slave_alloc,
	.slave_destroy		= qla2xxx_slave_destroy,
	.scan_finished		= qla2xxx_scan_finished,
	.scan_start		= qla2xxx_scan_start,
	.change_queue_depth	= scsi_change_queue_depth,
	.map_queues             = qla2xxx_map_queues,
	.this_id		= -1,
	.cmd_per_lun		= 3,
	.sg_tablesize		= SG_ALL,

	.max_sectors		= 0xFFFF,
	.shost_attrs		= qla2x00_host_attrs,

	.supported_mode		= MODE_INITIATOR,
	.track_queue_depth	= 1,
};

static const struct pci_error_handlers qla2xxx_err_handler = {
	.error_detected = qla2xxx_pci_error_detected,
	.mmio_enabled = qla2xxx_pci_mmio_enabled,
	.slot_reset = qla2xxx_pci_slot_reset,
	.resume = qla2xxx_pci_resume,
	.reset_prepare = qla_pci_reset_prepare,
	.reset_done = qla_pci_reset_done,
};

static struct pci_device_id qla2xxx_pci_tbl[] = {
	{ PCI_DEVICE(PCI_VENDOR_ID_QLOGIC, PCI_DEVICE_ID_QLOGIC_ISP2100) },
	{ PCI_DEVICE(PCI_VENDOR_ID_QLOGIC, PCI_DEVICE_ID_QLOGIC_ISP2200) },
	{ PCI_DEVICE(PCI_VENDOR_ID_QLOGIC, PCI_DEVICE_ID_QLOGIC_ISP2300) },
	{ PCI_DEVICE(PCI_VENDOR_ID_QLOGIC, PCI_DEVICE_ID_QLOGIC_ISP2312) },
	{ PCI_DEVICE(PCI_VENDOR_ID_QLOGIC, PCI_DEVICE_ID_QLOGIC_ISP2322) },
	{ PCI_DEVICE(PCI_VENDOR_ID_QLOGIC, PCI_DEVICE_ID_QLOGIC_ISP6312) },
	{ PCI_DEVICE(PCI_VENDOR_ID_QLOGIC, PCI_DEVICE_ID_QLOGIC_ISP6322) },
	{ PCI_DEVICE(PCI_VENDOR_ID_QLOGIC, PCI_DEVICE_ID_QLOGIC_ISP2422) },
	{ PCI_DEVICE(PCI_VENDOR_ID_QLOGIC, PCI_DEVICE_ID_QLOGIC_ISP2432) },
	{ PCI_DEVICE(PCI_VENDOR_ID_QLOGIC, PCI_DEVICE_ID_QLOGIC_ISP8432) },
	{ PCI_DEVICE(PCI_VENDOR_ID_QLOGIC, PCI_DEVICE_ID_QLOGIC_ISP5422) },
	{ PCI_DEVICE(PCI_VENDOR_ID_QLOGIC, PCI_DEVICE_ID_QLOGIC_ISP5432) },
	{ PCI_DEVICE(PCI_VENDOR_ID_QLOGIC, PCI_DEVICE_ID_QLOGIC_ISP2532) },
	{ PCI_DEVICE(PCI_VENDOR_ID_QLOGIC, PCI_DEVICE_ID_QLOGIC_ISP2031) },
	{ PCI_DEVICE(PCI_VENDOR_ID_QLOGIC, PCI_DEVICE_ID_QLOGIC_ISP8001) },
	{ PCI_DEVICE(PCI_VENDOR_ID_QLOGIC, PCI_DEVICE_ID_QLOGIC_ISP8021) },
	{ PCI_DEVICE(PCI_VENDOR_ID_QLOGIC, PCI_DEVICE_ID_QLOGIC_ISP8031) },
	{ PCI_DEVICE(PCI_VENDOR_ID_QLOGIC, PCI_DEVICE_ID_QLOGIC_ISPF001) },
	{ PCI_DEVICE(PCI_VENDOR_ID_QLOGIC, PCI_DEVICE_ID_QLOGIC_ISP8044) },
	{ PCI_DEVICE(PCI_VENDOR_ID_QLOGIC, PCI_DEVICE_ID_QLOGIC_ISP2071) },
	{ PCI_DEVICE(PCI_VENDOR_ID_QLOGIC, PCI_DEVICE_ID_QLOGIC_ISP2271) },
	{ PCI_DEVICE(PCI_VENDOR_ID_QLOGIC, PCI_DEVICE_ID_QLOGIC_ISP2261) },
	{ PCI_DEVICE(PCI_VENDOR_ID_QLOGIC, PCI_DEVICE_ID_QLOGIC_ISP2061) },
	{ PCI_DEVICE(PCI_VENDOR_ID_QLOGIC, PCI_DEVICE_ID_QLOGIC_ISP2081) },
	{ PCI_DEVICE(PCI_VENDOR_ID_QLOGIC, PCI_DEVICE_ID_QLOGIC_ISP2281) },
	{ PCI_DEVICE(PCI_VENDOR_ID_QLOGIC, PCI_DEVICE_ID_QLOGIC_ISP2089) },
	{ PCI_DEVICE(PCI_VENDOR_ID_QLOGIC, PCI_DEVICE_ID_QLOGIC_ISP2289) },
	{ 0 },
};
MODULE_DEVICE_TABLE(pci, qla2xxx_pci_tbl);

static struct pci_driver qla2xxx_pci_driver = {
	.name		= QLA2XXX_DRIVER_NAME,
	.driver		= {
		.owner		= THIS_MODULE,
	},
	.id_table	= qla2xxx_pci_tbl,
	.probe		= qla2x00_probe_one,
	.remove		= qla2x00_remove_one,
	.shutdown	= qla2x00_shutdown,
	.err_handler	= &qla2xxx_err_handler,
};

static const struct file_operations apidev_fops = {
	.owner = THIS_MODULE,
	.llseek = noop_llseek,
};

/**
 * qla2x00_module_init - Module initialization.
 **/
static int __init
qla2x00_module_init(void)
{
	int ret = 0;

	BUILD_BUG_ON(sizeof(cmd_entry_t) != 64);
	BUILD_BUG_ON(sizeof(cont_a64_entry_t) != 64);
	BUILD_BUG_ON(sizeof(cont_entry_t) != 64);
	BUILD_BUG_ON(sizeof(init_cb_t) != 96);
	BUILD_BUG_ON(sizeof(ms_iocb_entry_t) != 64);
	BUILD_BUG_ON(sizeof(request_t) != 64);
	BUILD_BUG_ON(sizeof(struct access_chip_84xx) != 64);
	BUILD_BUG_ON(sizeof(struct cmd_bidir) != 64);
	BUILD_BUG_ON(sizeof(struct cmd_nvme) != 64);
	BUILD_BUG_ON(sizeof(struct cmd_type_6) != 64);
	BUILD_BUG_ON(sizeof(struct cmd_type_7) != 64);
	BUILD_BUG_ON(sizeof(struct cmd_type_7_fx00) != 64);
	BUILD_BUG_ON(sizeof(struct cmd_type_crc_2) != 64);
	BUILD_BUG_ON(sizeof(struct ct_entry_24xx) != 64);
	BUILD_BUG_ON(sizeof(struct ctio_crc2_to_fw) != 64);
	BUILD_BUG_ON(sizeof(struct els_entry_24xx) != 64);
	BUILD_BUG_ON(sizeof(struct fxdisc_entry_fx00) != 64);
	BUILD_BUG_ON(sizeof(struct init_cb_24xx) != 128);
	BUILD_BUG_ON(sizeof(struct init_cb_81xx) != 128);
	BUILD_BUG_ON(sizeof(struct pt_ls4_request) != 64);
	BUILD_BUG_ON(sizeof(struct sns_cmd_pkt) != 2064);
	BUILD_BUG_ON(sizeof(struct verify_chip_entry_84xx) != 64);
	BUILD_BUG_ON(sizeof(struct vf_evfp_entry_24xx) != 56);

	/* Allocate cache for SRBs. */
	srb_cachep = kmem_cache_create("qla2xxx_srbs", sizeof(srb_t), 0,
	    SLAB_HWCACHE_ALIGN, NULL);
	if (srb_cachep == NULL) {
		ql_log(ql_log_fatal, NULL, 0x0001,
		    "Unable to allocate SRB cache...Failing load!.\n");
		return -ENOMEM;
	}

	/* Initialize target kmem_cache and mem_pools */
	ret = qlt_init();
	if (ret < 0) {
		goto destroy_cache;
	} else if (ret > 0) {
		/*
		 * If initiator mode is explictly disabled by qlt_init(),
		 * prevent scsi_transport_fc.c:fc_scsi_scan_rport() from
		 * performing scsi_scan_target() during LOOP UP event.
		 */
		qla2xxx_transport_functions.disable_target_scan = 1;
		qla2xxx_transport_vport_functions.disable_target_scan = 1;
	}

	/* Derive version string. */
	strcpy(qla2x00_version_str, QLA2XXX_VERSION);
	if (ql2xextended_error_logging)
		strcat(qla2x00_version_str, "-debug");
	if (ql2xextended_error_logging == 1)
		ql2xextended_error_logging = QL_DBG_DEFAULT1_MASK;

	if (ql2x_ini_mode == QLA2XXX_INI_MODE_DUAL)
		qla_insert_tgt_attrs();

	qla2xxx_transport_template =
	    fc_attach_transport(&qla2xxx_transport_functions);
	if (!qla2xxx_transport_template) {
		ql_log(ql_log_fatal, NULL, 0x0002,
		    "fc_attach_transport failed...Failing load!.\n");
		ret = -ENODEV;
		goto qlt_exit;
	}

	apidev_major = register_chrdev(0, QLA2XXX_APIDEV, &apidev_fops);
	if (apidev_major < 0) {
		ql_log(ql_log_fatal, NULL, 0x0003,
		    "Unable to register char device %s.\n", QLA2XXX_APIDEV);
	}

	qla2xxx_transport_vport_template =
	    fc_attach_transport(&qla2xxx_transport_vport_functions);
	if (!qla2xxx_transport_vport_template) {
		ql_log(ql_log_fatal, NULL, 0x0004,
		    "fc_attach_transport vport failed...Failing load!.\n");
		ret = -ENODEV;
		goto unreg_chrdev;
	}
	ql_log(ql_log_info, NULL, 0x0005,
	    "QLogic Fibre Channel HBA Driver: %s.\n",
	    qla2x00_version_str);
	ret = pci_register_driver(&qla2xxx_pci_driver);
	if (ret) {
		ql_log(ql_log_fatal, NULL, 0x0006,
		    "pci_register_driver failed...ret=%d Failing load!.\n",
		    ret);
		goto release_vport_transport;
	}
	return ret;

release_vport_transport:
	fc_release_transport(qla2xxx_transport_vport_template);

unreg_chrdev:
	if (apidev_major >= 0)
		unregister_chrdev(apidev_major, QLA2XXX_APIDEV);
	fc_release_transport(qla2xxx_transport_template);

qlt_exit:
	qlt_exit();

destroy_cache:
	kmem_cache_destroy(srb_cachep);
	return ret;
}

/**
 * qla2x00_module_exit - Module cleanup.
 **/
static void __exit
qla2x00_module_exit(void)
{
	pci_unregister_driver(&qla2xxx_pci_driver);
	qla2x00_release_firmware();
<<<<<<< HEAD
	kmem_cache_destroy(srb_cachep);
	qlt_exit();
	kmem_cache_destroy(ctx_cachep);
	fc_release_transport(qla2xxx_transport_template);
=======
	kmem_cache_destroy(ctx_cachep);
>>>>>>> 0ecfebd2
	fc_release_transport(qla2xxx_transport_vport_template);
	if (apidev_major >= 0)
		unregister_chrdev(apidev_major, QLA2XXX_APIDEV);
	fc_release_transport(qla2xxx_transport_template);
	qlt_exit();
	kmem_cache_destroy(srb_cachep);
}

module_init(qla2x00_module_init);
module_exit(qla2x00_module_exit);

MODULE_AUTHOR("QLogic Corporation");
MODULE_DESCRIPTION("QLogic Fibre Channel HBA Driver");
MODULE_LICENSE("GPL");
MODULE_VERSION(QLA2XXX_VERSION);
MODULE_FIRMWARE(FW_FILE_ISP21XX);
MODULE_FIRMWARE(FW_FILE_ISP22XX);
MODULE_FIRMWARE(FW_FILE_ISP2300);
MODULE_FIRMWARE(FW_FILE_ISP2322);
MODULE_FIRMWARE(FW_FILE_ISP24XX);
MODULE_FIRMWARE(FW_FILE_ISP25XX);<|MERGE_RESOLUTION|>--- conflicted
+++ resolved
@@ -285,22 +285,14 @@
 		 "Reserve 1/2 of emergency exchanges for ELS.\n"
 		 " 0 (default): disabled");
 
-<<<<<<< HEAD
-int ql2xprotmask;
-=======
 static int ql2xprotmask;
->>>>>>> 0ecfebd2
 module_param(ql2xprotmask, int, 0644);
 MODULE_PARM_DESC(ql2xprotmask,
 		 "Override DIF/DIX protection capabilities mask\n"
 		 "Default is 0 which sets protection mask based on "
 		 "capabilities reported by HBA firmware.\n");
 
-<<<<<<< HEAD
-int ql2xprotguard;
-=======
 static int ql2xprotguard;
->>>>>>> 0ecfebd2
 module_param(ql2xprotguard, int, 0644);
 MODULE_PARM_DESC(ql2xprotguard, "Override choice of DIX checksum\n"
 		 "  0 -- Let HBA firmware decide\n"
@@ -313,24 +305,6 @@
     "Force using internal buffers for DIF information\n"
     "0 (Default). Based on check.\n"
     "1 Force using internal buffers\n");
-<<<<<<< HEAD
-
-/*
- * SCSI host template entry points
- */
-static int qla2xxx_slave_configure(struct scsi_device * device);
-static int qla2xxx_slave_alloc(struct scsi_device *);
-static int qla2xxx_scan_finished(struct Scsi_Host *, unsigned long time);
-static void qla2xxx_scan_start(struct Scsi_Host *);
-static void qla2xxx_slave_destroy(struct scsi_device *);
-static int qla2xxx_queuecommand(struct Scsi_Host *h, struct scsi_cmnd *cmd);
-static int qla2xxx_eh_abort(struct scsi_cmnd *);
-static int qla2xxx_eh_device_reset(struct scsi_cmnd *);
-static int qla2xxx_eh_target_reset(struct scsi_cmnd *);
-static int qla2xxx_eh_bus_reset(struct scsi_cmnd *);
-static int qla2xxx_eh_host_reset(struct scsi_cmnd *);
-=======
->>>>>>> 0ecfebd2
 
 static void qla2x00_clear_drv_active(struct qla_hw_data *);
 static void qla2x00_free_device(scsi_qla_host_t *);
@@ -338,40 +312,6 @@
 static void qla2x00_destroy_deferred_work(struct qla_hw_data *);
 
 
-<<<<<<< HEAD
-struct scsi_host_template qla2xxx_driver_template = {
-	.module			= THIS_MODULE,
-	.name			= QLA2XXX_DRIVER_NAME,
-	.queuecommand		= qla2xxx_queuecommand,
-
-	.eh_timed_out		= fc_eh_timed_out,
-	.eh_abort_handler	= qla2xxx_eh_abort,
-	.eh_device_reset_handler = qla2xxx_eh_device_reset,
-	.eh_target_reset_handler = qla2xxx_eh_target_reset,
-	.eh_bus_reset_handler	= qla2xxx_eh_bus_reset,
-	.eh_host_reset_handler	= qla2xxx_eh_host_reset,
-
-	.slave_configure	= qla2xxx_slave_configure,
-
-	.slave_alloc		= qla2xxx_slave_alloc,
-	.slave_destroy		= qla2xxx_slave_destroy,
-	.scan_finished		= qla2xxx_scan_finished,
-	.scan_start		= qla2xxx_scan_start,
-	.change_queue_depth	= scsi_change_queue_depth,
-	.map_queues             = qla2xxx_map_queues,
-	.this_id		= -1,
-	.cmd_per_lun		= 3,
-	.sg_tablesize		= SG_ALL,
-
-	.max_sectors		= 0xFFFF,
-	.shost_attrs		= qla2x00_host_attrs,
-
-	.supported_mode		= MODE_INITIATOR,
-	.track_queue_depth	= 1,
-};
-
-=======
->>>>>>> 0ecfebd2
 static struct scsi_transport_template *qla2xxx_transport_template = NULL;
 struct scsi_transport_template *qla2xxx_transport_vport_template = NULL;
 
@@ -865,47 +805,6 @@
 		mempool_free(ctx1, ha->ctx_mempool);
 		sp->flags &= ~SRB_FCP_CMND_DMA_VALID;
 	}
-<<<<<<< HEAD
-	if (sp->flags & SRB_DIF_BUNDL_DMA_VALID) {
-		struct crc_context *difctx = sp->u.scmd.ctx;
-		struct dsd_dma *dif_dsd, *nxt_dsd;
-
-		list_for_each_entry_safe(dif_dsd, nxt_dsd,
-		    &difctx->ldif_dma_hndl_list, list) {
-			list_del(&dif_dsd->list);
-			dma_pool_free(ha->dif_bundl_pool, dif_dsd->dsd_addr,
-			    dif_dsd->dsd_list_dma);
-			kfree(dif_dsd);
-			difctx->no_dif_bundl--;
-		}
-
-		list_for_each_entry_safe(dif_dsd, nxt_dsd,
-		    &difctx->ldif_dsd_list, list) {
-			list_del(&dif_dsd->list);
-			dma_pool_free(ha->dl_dma_pool, dif_dsd->dsd_addr,
-			    dif_dsd->dsd_list_dma);
-			kfree(dif_dsd);
-			difctx->no_ldif_dsd--;
-		}
-
-		if (difctx->no_ldif_dsd) {
-			ql_dbg(ql_dbg_tgt+ql_dbg_verbose, sp->vha, 0xe022,
-			    "%s: difctx->no_ldif_dsd=%x\n",
-			    __func__, difctx->no_ldif_dsd);
-		}
-
-		if (difctx->no_dif_bundl) {
-			ql_dbg(ql_dbg_tgt+ql_dbg_verbose, sp->vha, 0xe022,
-			    "%s: difctx->no_dif_bundl=%x\n",
-			    __func__, difctx->no_dif_bundl);
-		}
-		sp->flags &= ~SRB_DIF_BUNDL_DMA_VALID;
-	}
-
-end:
-	CMD_SP(cmd) = NULL;
-	qla2xxx_rel_qpair_sp(sp->qpair, sp);
-=======
 
 	if (sp->flags & SRB_CRC_CTX_DMA_VALID) {
 		struct crc_context *ctx0 = ctx;
@@ -913,7 +812,6 @@
 		dma_pool_free(ha->dl_dma_pool, ctx, ctx0->crc_ctx_dma);
 		sp->flags &= ~SRB_CRC_CTX_DMA_VALID;
 	}
->>>>>>> 0ecfebd2
 }
 
 void
@@ -1820,44 +1718,6 @@
 	__releases(qp->qp_lock_ptr)
 	__acquires(qp->qp_lock_ptr)
 {
-<<<<<<< HEAD
-	scsi_qla_host_t *vha = qp->vha;
-	struct qla_hw_data *ha = vha->hw;
-
-	if (sp->type == SRB_NVME_CMD || sp->type == SRB_NVME_LS) {
-		if (!sp_get(sp)) {
-			/* got sp */
-			spin_unlock_irqrestore(qp->qp_lock_ptr, *flags);
-			qla_nvme_abort(ha, sp, res);
-			spin_lock_irqsave(qp->qp_lock_ptr, *flags);
-		}
-	} else if (GET_CMD_SP(sp) && !ha->flags.eeh_busy &&
-		   !test_bit(ABORT_ISP_ACTIVE, &vha->dpc_flags) &&
-		   !qla2x00_isp_reg_stat(ha) && sp->type == SRB_SCSI_CMD) {
-		/*
-		 * Don't abort commands in adapter during EEH recovery as it's
-		 * not accessible/responding.
-		 *
-		 * Get a reference to the sp and drop the lock. The reference
-		 * ensures this sp->done() call and not the call in
-		 * qla2xxx_eh_abort() ends the SCSI cmd (with result 'res').
-		 */
-		if (!sp_get(sp)) {
-			int status;
-
-			spin_unlock_irqrestore(qp->qp_lock_ptr, *flags);
-			status = qla2xxx_eh_abort(GET_CMD_SP(sp));
-			spin_lock_irqsave(qp->qp_lock_ptr, *flags);
-			/*
-			 * Get rid of extra reference caused
-			 * by early exit from qla2xxx_eh_abort
-			 */
-			if (status == FAST_IO_FAIL)
-				atomic_dec(&sp->ref_count);
-		}
-	}
-	sp->done(sp, res);
-=======
 	DECLARE_COMPLETION_ONSTACK(comp);
 	scsi_qla_host_t *vha = qp->vha;
 	struct qla_hw_data *ha = vha->hw;
@@ -1886,7 +1746,6 @@
 		spin_lock_irqsave(qp->qp_lock_ptr, *flags);
 		sp->comp = NULL;
 	}
->>>>>>> 0ecfebd2
 }
 
 static void
@@ -4765,10 +4624,7 @@
 	ha->mctp_dump = NULL;
 
 	mempool_destroy(ha->srb_mempool);
-<<<<<<< HEAD
-=======
 	ha->srb_mempool = NULL;
->>>>>>> 0ecfebd2
 
 	if (ha->dcbx_tlv)
 		dma_free_coherent(&ha->pdev->dev, DCBX_TLV_DATA_SIZE,
@@ -4820,10 +4676,7 @@
 	ha->async_pd_dma = 0;
 
 	dma_pool_destroy(ha->s_dma_pool);
-<<<<<<< HEAD
-=======
 	ha->s_dma_pool = NULL;
->>>>>>> 0ecfebd2
 
 	if (ha->gid_list)
 		dma_free_coherent(&ha->pdev->dev, qla2x00_gid_list_size(ha),
@@ -4847,11 +4700,13 @@
 	}
 
 	dma_pool_destroy(ha->dl_dma_pool);
-<<<<<<< HEAD
+	ha->dl_dma_pool = NULL;
 
 	dma_pool_destroy(ha->fcp_cmnd_dma_pool);
+	ha->fcp_cmnd_dma_pool = NULL;
 
 	mempool_destroy(ha->ctx_mempool);
+	ha->ctx_mempool = NULL;
 
 	if (ql2xenabledif) {
 		struct dsd_dma *dsd, *nxt;
@@ -4878,42 +4733,7 @@
 
 	if (ha->dif_bundl_pool)
 		dma_pool_destroy(ha->dif_bundl_pool);
-=======
-	ha->dl_dma_pool = NULL;
-
-	dma_pool_destroy(ha->fcp_cmnd_dma_pool);
-	ha->fcp_cmnd_dma_pool = NULL;
-
-	mempool_destroy(ha->ctx_mempool);
-	ha->ctx_mempool = NULL;
-
-	if (ql2xenabledif) {
-		struct dsd_dma *dsd, *nxt;
-
-		list_for_each_entry_safe(dsd, nxt, &ha->pool.unusable.head,
-					 list) {
-			list_del(&dsd->list);
-			dma_pool_free(ha->dif_bundl_pool, dsd->dsd_addr,
-				      dsd->dsd_list_dma);
-			ha->dif_bundle_dma_allocs--;
-			kfree(dsd);
-			ha->dif_bundle_kallocs--;
-			ha->pool.unusable.count--;
-		}
-		list_for_each_entry_safe(dsd, nxt, &ha->pool.good.head, list) {
-			list_del(&dsd->list);
-			dma_pool_free(ha->dif_bundl_pool, dsd->dsd_addr,
-				      dsd->dsd_list_dma);
-			ha->dif_bundle_dma_allocs--;
-			kfree(dsd);
-			ha->dif_bundle_kallocs--;
-		}
-	}
-
-	if (ha->dif_bundl_pool)
-		dma_pool_destroy(ha->dif_bundl_pool);
 	ha->dif_bundl_pool = NULL;
->>>>>>> 0ecfebd2
 
 	qlt_mem_free(ha);
 
@@ -7286,66 +7106,11 @@
 	clear_bit(ABORT_ISP_ACTIVE, &base_vha->dpc_flags);
 }
 
-static void
-qla_pci_reset_prepare(struct pci_dev *pdev)
-{
-	scsi_qla_host_t *base_vha = pci_get_drvdata(pdev);
-	struct qla_hw_data *ha = base_vha->hw;
-	struct qla_qpair *qpair;
-
-	ql_log(ql_log_warn, base_vha, 0xffff,
-	    "%s.\n", __func__);
-
-	/*
-	 * PCI FLR/function reset is about to reset the
-	 * slot. Stop the chip to stop all DMA access.
-	 * It is assumed that pci_reset_done will be called
-	 * after FLR to resume Chip operation.
-	 */
-	ha->flags.eeh_busy = 1;
-	mutex_lock(&ha->mq_lock);
-	list_for_each_entry(qpair, &base_vha->qp_list, qp_list_elem)
-		qpair->online = 0;
-	mutex_unlock(&ha->mq_lock);
-
-	set_bit(ABORT_ISP_ACTIVE, &base_vha->dpc_flags);
-	qla2x00_abort_isp_cleanup(base_vha);
-	qla2x00_abort_all_cmds(base_vha, DID_RESET << 16);
-}
-
-static void
-qla_pci_reset_done(struct pci_dev *pdev)
-{
-	scsi_qla_host_t *base_vha = pci_get_drvdata(pdev);
-	struct qla_hw_data *ha = base_vha->hw;
-	struct qla_qpair *qpair;
-
-	ql_log(ql_log_warn, base_vha, 0xffff,
-	    "%s.\n", __func__);
-
-	/*
-	 * FLR just completed by PCI layer. Resume adapter
-	 */
-	ha->flags.eeh_busy = 0;
-	mutex_lock(&ha->mq_lock);
-	list_for_each_entry(qpair, &base_vha->qp_list, qp_list_elem)
-		qpair->online = 1;
-	mutex_unlock(&ha->mq_lock);
-
-	base_vha->flags.online = 1;
-	ha->isp_ops->abort_isp(base_vha);
-	clear_bit(ABORT_ISP_ACTIVE, &base_vha->dpc_flags);
-}
-
 static int qla2xxx_map_queues(struct Scsi_Host *shost)
 {
 	int rc;
 	scsi_qla_host_t *vha = (scsi_qla_host_t *)shost->hostdata;
-<<<<<<< HEAD
-	struct blk_mq_queue_map *qmap = &shost->tag_set.map[0];
-=======
 	struct blk_mq_queue_map *qmap = &shost->tag_set.map[HCTX_TYPE_DEFAULT];
->>>>>>> 0ecfebd2
 
 	if (USER_CTRL_IRQ(vha->hw) || !vha->hw->mqiobase)
 		rc = blk_mq_map_queues(qmap);
@@ -7567,14 +7332,7 @@
 {
 	pci_unregister_driver(&qla2xxx_pci_driver);
 	qla2x00_release_firmware();
-<<<<<<< HEAD
-	kmem_cache_destroy(srb_cachep);
-	qlt_exit();
 	kmem_cache_destroy(ctx_cachep);
-	fc_release_transport(qla2xxx_transport_template);
-=======
-	kmem_cache_destroy(ctx_cachep);
->>>>>>> 0ecfebd2
 	fc_release_transport(qla2xxx_transport_vport_template);
 	if (apidev_major >= 0)
 		unregister_chrdev(apidev_major, QLA2XXX_APIDEV);
