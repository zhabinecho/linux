--- conflicted
+++ resolved
@@ -66,13 +66,7 @@
 	char		name[16];
 	int		i, size;
 
-<<<<<<< HEAD
-	if (!IS_ENABLED(CONFIG_HAS_DMA) ||
-	    (!is_device_dma_capable(hcd->self.sysdev) &&
-	     !hcd->localmem_pool))
-=======
 	if (hcd->localmem_pool || !hcd_uses_dma(hcd))
->>>>>>> bb831786
 		return 0;
 
 	for (i = 0; i < HCD_BUFFER_POOLS; i++) {
@@ -133,12 +127,7 @@
 		return gen_pool_dma_alloc(hcd->localmem_pool, size, dma);
 
 	/* some USB hosts just use PIO */
-<<<<<<< HEAD
-	if (!IS_ENABLED(CONFIG_HAS_DMA) ||
-	    !is_device_dma_capable(bus->sysdev)) {
-=======
 	if (!hcd_uses_dma(hcd)) {
->>>>>>> bb831786
 		*dma = ~(dma_addr_t) 0;
 		return kmalloc(size, mem_flags);
 	}
@@ -168,12 +157,7 @@
 		return;
 	}
 
-<<<<<<< HEAD
-	if (!IS_ENABLED(CONFIG_HAS_DMA) ||
-	    !is_device_dma_capable(bus->sysdev)) {
-=======
 	if (!hcd_uses_dma(hcd)) {
->>>>>>> bb831786
 		kfree(addr);
 		return;
 	}
