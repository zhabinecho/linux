/*
 *  Copyright (C) 1995  Linus Torvalds
 *
 *  Support of BIGMEM added by Gerhard Wichert, Siemens AG, July 1999
 *
 *  Memory region support
 *	David Parsons <orc@pell.chi.il.us>, July-August 1999
 *
 *  Added E820 sanitization routine (removes overlapping memory regions);
 *  Brian Moyle <bmoyle@mvista.com>, February 2001
 *
 * Moved CPU detection code to cpu/${cpu}.c
 *    Patrick Mochel <mochel@osdl.org>, March 2002
 *
 *  Provisions for empty E820 memory regions (reported by certain BIOSes).
 *  Alex Achenbach <xela@slit.de>, December 2002.
 *
 */

/*
 * This file handles the architecture-dependent parts of initialization
 */

#include <linux/sched.h>
#include <linux/mm.h>
#include <linux/mmzone.h>
#include <linux/screen_info.h>
#include <linux/ioport.h>
#include <linux/acpi.h>
#include <linux/apm_bios.h>
#include <linux/initrd.h>
#include <linux/bootmem.h>
#include <linux/seq_file.h>
#include <linux/console.h>
#include <linux/mca.h>
#include <linux/root_dev.h>
#include <linux/highmem.h>
#include <linux/module.h>
#include <linux/efi.h>
#include <linux/init.h>
#include <linux/edd.h>
#include <linux/iscsi_ibft.h>
#include <linux/nodemask.h>
#include <linux/kexec.h>
#include <linux/dmi.h>
#include <linux/pfn.h>
#include <linux/pci.h>
#include <asm/pci-direct.h>
#include <linux/init_ohci1394_dma.h>
#include <linux/kvm_para.h>

#include <linux/errno.h>
#include <linux/kernel.h>
#include <linux/stddef.h>
#include <linux/unistd.h>
#include <linux/ptrace.h>
#include <linux/slab.h>
#include <linux/user.h>
#include <linux/delay.h>

#include <linux/kallsyms.h>
#include <linux/cpufreq.h>
#include <linux/dma-mapping.h>
#include <linux/ctype.h>
#include <linux/uaccess.h>

#include <linux/percpu.h>
#include <linux/crash_dump.h>

#include <video/edid.h>

#include <asm/mtrr.h>
#include <asm/apic.h>
#include <asm/e820.h>
#include <asm/mpspec.h>
#include <asm/setup.h>
#include <asm/arch_hooks.h>
#include <asm/efi.h>
#include <asm/sections.h>
#include <asm/dmi.h>
#include <asm/io_apic.h>
#include <asm/ist.h>
#include <asm/vmi.h>
#include <setup_arch.h>
#include <asm/bios_ebda.h>
#include <asm/cacheflush.h>
#include <asm/processor.h>
#include <asm/bugs.h>

#include <asm/system.h>
#include <asm/vsyscall.h>
#include <asm/smp.h>
#include <asm/desc.h>
#include <asm/dma.h>
#include <asm/iommu.h>
#include <asm/mmu_context.h>
#include <asm/proto.h>

#include <mach_apic.h>
#include <asm/paravirt.h>

#include <asm/percpu.h>
#include <asm/topology.h>
#include <asm/apicdef.h>
#ifdef CONFIG_X86_64
#include <asm/numa_64.h>
#endif

#ifndef ARCH_SETUP
#define ARCH_SETUP
#endif

#ifndef CONFIG_DEBUG_BOOT_PARAMS
struct boot_params __initdata boot_params;
#else
struct boot_params boot_params;
#endif

/*
 * Machine setup..
 */
static struct resource data_resource = {
	.name	= "Kernel data",
	.start	= 0,
	.end	= 0,
	.flags	= IORESOURCE_BUSY | IORESOURCE_MEM
};

static struct resource code_resource = {
	.name	= "Kernel code",
	.start	= 0,
	.end	= 0,
	.flags	= IORESOURCE_BUSY | IORESOURCE_MEM
};

static struct resource bss_resource = {
	.name	= "Kernel bss",
	.start	= 0,
	.end	= 0,
	.flags	= IORESOURCE_BUSY | IORESOURCE_MEM
};


#ifdef CONFIG_X86_32
/* This value is set up by the early boot code to point to the value
   immediately after the boot time page tables.  It contains a *physical*
   address, and must not be in the .bss segment! */
unsigned long init_pg_tables_start __initdata = ~0UL;
unsigned long init_pg_tables_end __initdata = ~0UL;

static struct resource video_ram_resource = {
	.name	= "Video RAM area",
	.start	= 0xa0000,
	.end	= 0xbffff,
	.flags	= IORESOURCE_BUSY | IORESOURCE_MEM
};

/* cpu data as detected by the assembly code in head.S */
struct cpuinfo_x86 new_cpu_data __cpuinitdata = {0, 0, 0, 0, -1, 1, 0, 0, -1};
/* common cpu data for all cpus */
struct cpuinfo_x86 boot_cpu_data __read_mostly = {0, 0, 0, 0, -1, 1, 0, 0, -1};
EXPORT_SYMBOL(boot_cpu_data);
static void set_mca_bus(int x)
{
#ifdef CONFIG_MCA
	MCA_bus = x;
#endif
}

unsigned int def_to_bigsmp;

/* for MCA, but anyone else can use it if they want */
unsigned int machine_id;
unsigned int machine_submodel_id;
unsigned int BIOS_revision;

struct apm_info apm_info;
EXPORT_SYMBOL(apm_info);

#if defined(CONFIG_X86_SPEEDSTEP_SMI) || \
	defined(CONFIG_X86_SPEEDSTEP_SMI_MODULE)
struct ist_info ist_info;
EXPORT_SYMBOL(ist_info);
#else
struct ist_info ist_info;
#endif

#else
struct cpuinfo_x86 boot_cpu_data __read_mostly;
EXPORT_SYMBOL(boot_cpu_data);
#endif


#if !defined(CONFIG_X86_PAE) || defined(CONFIG_X86_64)
unsigned long mmu_cr4_features;
#else
unsigned long mmu_cr4_features = X86_CR4_PAE;
#endif

/* Boot loader ID as an integer, for the benefit of proc_dointvec */
int bootloader_type;

/*
 * Early DMI memory
 */
int dmi_alloc_index;
char dmi_alloc_data[DMI_MAX_DATA];

/*
 * Setup options
 */
struct screen_info screen_info;
EXPORT_SYMBOL(screen_info);
struct edid_info edid_info;
EXPORT_SYMBOL_GPL(edid_info);

extern int root_mountflags;

unsigned long saved_video_mode;

#define RAMDISK_IMAGE_START_MASK	0x07FF
#define RAMDISK_PROMPT_FLAG		0x8000
#define RAMDISK_LOAD_FLAG		0x4000

static char __initdata command_line[COMMAND_LINE_SIZE];
#ifdef CONFIG_CMDLINE_BOOL
static char __initdata builtin_cmdline[COMMAND_LINE_SIZE] = CONFIG_CMDLINE;
#endif

#if defined(CONFIG_EDD) || defined(CONFIG_EDD_MODULE)
struct edd edd;
#ifdef CONFIG_EDD_MODULE
EXPORT_SYMBOL(edd);
#endif
/**
 * copy_edd() - Copy the BIOS EDD information
 *              from boot_params into a safe place.
 *
 */
static inline void copy_edd(void)
{
     memcpy(edd.mbr_signature, boot_params.edd_mbr_sig_buffer,
	    sizeof(edd.mbr_signature));
     memcpy(edd.edd_info, boot_params.eddbuf, sizeof(edd.edd_info));
     edd.mbr_signature_nr = boot_params.edd_mbr_sig_buf_entries;
     edd.edd_info_nr = boot_params.eddbuf_entries;
}
#else
static inline void copy_edd(void)
{
}
#endif

#ifdef CONFIG_BLK_DEV_INITRD

#ifdef CONFIG_X86_32

#define MAX_MAP_CHUNK	(NR_FIX_BTMAPS << PAGE_SHIFT)
static void __init relocate_initrd(void)
{

	u64 ramdisk_image = boot_params.hdr.ramdisk_image;
	u64 ramdisk_size  = boot_params.hdr.ramdisk_size;
	u64 end_of_lowmem = max_low_pfn << PAGE_SHIFT;
	u64 ramdisk_here;
	unsigned long slop, clen, mapaddr;
	char *p, *q;

	/* We need to move the initrd down into lowmem */
	ramdisk_here = find_e820_area(0, end_of_lowmem, ramdisk_size,
					 PAGE_SIZE);

	if (ramdisk_here == -1ULL)
		panic("Cannot find place for new RAMDISK of size %lld\n",
			 ramdisk_size);

	/* Note: this includes all the lowmem currently occupied by
	   the initrd, we rely on that fact to keep the data intact. */
	reserve_early(ramdisk_here, ramdisk_here + ramdisk_size,
			 "NEW RAMDISK");
	initrd_start = ramdisk_here + PAGE_OFFSET;
	initrd_end   = initrd_start + ramdisk_size;
	printk(KERN_INFO "Allocated new RAMDISK: %08llx - %08llx\n",
			 ramdisk_here, ramdisk_here + ramdisk_size);

	q = (char *)initrd_start;

	/* Copy any lowmem portion of the initrd */
	if (ramdisk_image < end_of_lowmem) {
		clen = end_of_lowmem - ramdisk_image;
		p = (char *)__va(ramdisk_image);
		memcpy(q, p, clen);
		q += clen;
		ramdisk_image += clen;
		ramdisk_size  -= clen;
	}

	/* Copy the highmem portion of the initrd */
	while (ramdisk_size) {
		slop = ramdisk_image & ~PAGE_MASK;
		clen = ramdisk_size;
		if (clen > MAX_MAP_CHUNK-slop)
			clen = MAX_MAP_CHUNK-slop;
		mapaddr = ramdisk_image & PAGE_MASK;
		p = early_ioremap(mapaddr, clen+slop);
		memcpy(q, p+slop, clen);
		early_iounmap(p, clen+slop);
		q += clen;
		ramdisk_image += clen;
		ramdisk_size  -= clen;
	}
	/* high pages is not converted by early_res_to_bootmem */
	ramdisk_image = boot_params.hdr.ramdisk_image;
	ramdisk_size  = boot_params.hdr.ramdisk_size;
	printk(KERN_INFO "Move RAMDISK from %016llx - %016llx to"
		" %08llx - %08llx\n",
		ramdisk_image, ramdisk_image + ramdisk_size - 1,
		ramdisk_here, ramdisk_here + ramdisk_size - 1);
}
#endif

static void __init reserve_initrd(void)
{
	u64 ramdisk_image = boot_params.hdr.ramdisk_image;
	u64 ramdisk_size  = boot_params.hdr.ramdisk_size;
	u64 ramdisk_end   = ramdisk_image + ramdisk_size;
	u64 end_of_lowmem = max_low_pfn << PAGE_SHIFT;

	if (!boot_params.hdr.type_of_loader ||
	    !ramdisk_image || !ramdisk_size)
		return;		/* No initrd provided by bootloader */

	initrd_start = 0;

	if (ramdisk_size >= (end_of_lowmem>>1)) {
		free_early(ramdisk_image, ramdisk_end);
		printk(KERN_ERR "initrd too large to handle, "
		       "disabling initrd\n");
		return;
	}

	printk(KERN_INFO "RAMDISK: %08llx - %08llx\n", ramdisk_image,
			ramdisk_end);


	if (ramdisk_end <= end_of_lowmem) {
		/* All in lowmem, easy case */
		/*
		 * don't need to reserve again, already reserved early
		 * in i386_start_kernel
		 */
		initrd_start = ramdisk_image + PAGE_OFFSET;
		initrd_end = initrd_start + ramdisk_size;
		return;
	}

#ifdef CONFIG_X86_32
	relocate_initrd();
#else
	printk(KERN_ERR "initrd extends beyond end of memory "
	       "(0x%08llx > 0x%08llx)\ndisabling initrd\n",
	       ramdisk_end, end_of_lowmem);
	initrd_start = 0;
#endif
	free_early(ramdisk_image, ramdisk_end);
}
#else
static void __init reserve_initrd(void)
{
}
#endif /* CONFIG_BLK_DEV_INITRD */

static void __init parse_setup_data(void)
{
	struct setup_data *data;
	u64 pa_data;

	if (boot_params.hdr.version < 0x0209)
		return;
	pa_data = boot_params.hdr.setup_data;
	while (pa_data) {
		data = early_ioremap(pa_data, PAGE_SIZE);
		switch (data->type) {
		case SETUP_E820_EXT:
			parse_e820_ext(data, pa_data);
			break;
		default:
			break;
		}
		pa_data = data->next;
		early_iounmap(data, PAGE_SIZE);
	}
}

static void __init e820_reserve_setup_data(void)
{
	struct setup_data *data;
	u64 pa_data;
	int found = 0;

	if (boot_params.hdr.version < 0x0209)
		return;
	pa_data = boot_params.hdr.setup_data;
	while (pa_data) {
		data = early_ioremap(pa_data, sizeof(*data));
		e820_update_range(pa_data, sizeof(*data)+data->len,
			 E820_RAM, E820_RESERVED_KERN);
		found = 1;
		pa_data = data->next;
		early_iounmap(data, sizeof(*data));
	}
	if (!found)
		return;

	sanitize_e820_map(e820.map, ARRAY_SIZE(e820.map), &e820.nr_map);
	memcpy(&e820_saved, &e820, sizeof(struct e820map));
	printk(KERN_INFO "extended physical RAM map:\n");
	e820_print_map("reserve setup_data");
}

static void __init reserve_early_setup_data(void)
{
	struct setup_data *data;
	u64 pa_data;
	char buf[32];

	if (boot_params.hdr.version < 0x0209)
		return;
	pa_data = boot_params.hdr.setup_data;
	while (pa_data) {
		data = early_ioremap(pa_data, sizeof(*data));
		sprintf(buf, "setup data %x", data->type);
		reserve_early(pa_data, pa_data+sizeof(*data)+data->len, buf);
		pa_data = data->next;
		early_iounmap(data, sizeof(*data));
	}
}

/*
 * --------- Crashkernel reservation ------------------------------
 */

#ifdef CONFIG_KEXEC

/**
 * Reserve @size bytes of crashkernel memory at any suitable offset.
 *
 * @size: Size of the crashkernel memory to reserve.
 * Returns the base address on success, and -1ULL on failure.
 */
unsigned long long __init find_and_reserve_crashkernel(unsigned long long size)
{
	const unsigned long long alignment = 16<<20; 	/* 16M */
	unsigned long long start = 0LL;

	while (1) {
		int ret;

		start = find_e820_area(start, ULONG_MAX, size, alignment);
		if (start == -1ULL)
			return start;

		/* try to reserve it */
		ret = reserve_bootmem_generic(start, size, BOOTMEM_EXCLUSIVE);
		if (ret >= 0)
			return start;

		start += alignment;
	}
}

static inline unsigned long long get_total_mem(void)
{
	unsigned long long total;

	total = max_low_pfn - min_low_pfn;
#ifdef CONFIG_HIGHMEM
	total += highend_pfn - highstart_pfn;
#endif

	return total << PAGE_SHIFT;
}

static void __init reserve_crashkernel(void)
{
	unsigned long long total_mem;
	unsigned long long crash_size, crash_base;
	int ret;

	total_mem = get_total_mem();

	ret = parse_crashkernel(boot_command_line, total_mem,
			&crash_size, &crash_base);
	if (ret != 0 || crash_size <= 0)
		return;

	/* 0 means: find the address automatically */
	if (crash_base <= 0) {
		crash_base = find_and_reserve_crashkernel(crash_size);
		if (crash_base == -1ULL) {
			pr_info("crashkernel reservation failed. "
				"No suitable area found.\n");
			return;
		}
	} else {
		ret = reserve_bootmem_generic(crash_base, crash_size,
					BOOTMEM_EXCLUSIVE);
		if (ret < 0) {
			pr_info("crashkernel reservation failed - "
				"memory is in use\n");
			return;
		}
	}

	printk(KERN_INFO "Reserving %ldMB of memory at %ldMB "
			"for crashkernel (System RAM: %ldMB)\n",
			(unsigned long)(crash_size >> 20),
			(unsigned long)(crash_base >> 20),
			(unsigned long)(total_mem >> 20));

	crashk_res.start = crash_base;
	crashk_res.end   = crash_base + crash_size - 1;
	insert_resource(&iomem_resource, &crashk_res);
}
#else
static void __init reserve_crashkernel(void)
{
}
#endif

static struct resource standard_io_resources[] = {
	{ .name = "dma1", .start = 0x00, .end = 0x1f,
		.flags = IORESOURCE_BUSY | IORESOURCE_IO },
	{ .name = "pic1", .start = 0x20, .end = 0x21,
		.flags = IORESOURCE_BUSY | IORESOURCE_IO },
	{ .name = "timer0", .start = 0x40, .end = 0x43,
		.flags = IORESOURCE_BUSY | IORESOURCE_IO },
	{ .name = "timer1", .start = 0x50, .end = 0x53,
		.flags = IORESOURCE_BUSY | IORESOURCE_IO },
	{ .name = "keyboard", .start = 0x60, .end = 0x60,
		.flags = IORESOURCE_BUSY | IORESOURCE_IO },
	{ .name = "keyboard", .start = 0x64, .end = 0x64,
		.flags = IORESOURCE_BUSY | IORESOURCE_IO },
	{ .name = "dma page reg", .start = 0x80, .end = 0x8f,
		.flags = IORESOURCE_BUSY | IORESOURCE_IO },
	{ .name = "pic2", .start = 0xa0, .end = 0xa1,
		.flags = IORESOURCE_BUSY | IORESOURCE_IO },
	{ .name = "dma2", .start = 0xc0, .end = 0xdf,
		.flags = IORESOURCE_BUSY | IORESOURCE_IO },
	{ .name = "fpu", .start = 0xf0, .end = 0xff,
		.flags = IORESOURCE_BUSY | IORESOURCE_IO }
};

static void __init reserve_standard_io_resources(void)
{
	int i;

	/* request I/O space for devices used on all i[345]86 PCs */
	for (i = 0; i < ARRAY_SIZE(standard_io_resources); i++)
		request_resource(&ioport_resource, &standard_io_resources[i]);

}

#ifdef CONFIG_PROC_VMCORE
/* elfcorehdr= specifies the location of elf core header
 * stored by the crashed kernel. This option will be passed
 * by kexec loader to the capture kernel.
 */
static int __init setup_elfcorehdr(char *arg)
{
	char *end;
	if (!arg)
		return -EINVAL;
	elfcorehdr_addr = memparse(arg, &end);
	return end > arg ? 0 : -EINVAL;
}
early_param("elfcorehdr", setup_elfcorehdr);
#endif

static struct x86_quirks default_x86_quirks __initdata;

struct x86_quirks *x86_quirks __initdata = &default_x86_quirks;

/*
 * Determine if we were loaded by an EFI loader.  If so, then we have also been
 * passed the efi memmap, systab, etc., so we should use these data structures
 * for initialization.  Note, the efi init code path is determined by the
 * global efi_enabled. This allows the same kernel image to be used on existing
 * systems (with a traditional BIOS) as well as on EFI systems.
 */
/*
 * setup_arch - architecture-specific boot-time initializations
 *
 * Note: On x86_64, fixmaps are ready for use even before this is called.
 */

void __init setup_arch(char **cmdline_p)
{
#ifdef CONFIG_X86_32
	memcpy(&boot_cpu_data, &new_cpu_data, sizeof(new_cpu_data));
	visws_early_detect();
	pre_setup_arch_hook();
#else
	printk(KERN_INFO "Command line: %s\n", boot_command_line);
#endif

	early_cpu_init();
	early_ioremap_init();

	ROOT_DEV = old_decode_dev(boot_params.hdr.root_dev);
	screen_info = boot_params.screen_info;
	edid_info = boot_params.edid_info;
#ifdef CONFIG_X86_32
	apm_info.bios = boot_params.apm_bios_info;
	ist_info = boot_params.ist_info;
	if (boot_params.sys_desc_table.length != 0) {
		set_mca_bus(boot_params.sys_desc_table.table[3] & 0x2);
		machine_id = boot_params.sys_desc_table.table[0];
		machine_submodel_id = boot_params.sys_desc_table.table[1];
		BIOS_revision = boot_params.sys_desc_table.table[2];
	}
#endif
	saved_video_mode = boot_params.hdr.vid_mode;
	bootloader_type = boot_params.hdr.type_of_loader;

#ifdef CONFIG_BLK_DEV_RAM
	rd_image_start = boot_params.hdr.ram_size & RAMDISK_IMAGE_START_MASK;
	rd_prompt = ((boot_params.hdr.ram_size & RAMDISK_PROMPT_FLAG) != 0);
	rd_doload = ((boot_params.hdr.ram_size & RAMDISK_LOAD_FLAG) != 0);
#endif
#ifdef CONFIG_EFI
	if (!strncmp((char *)&boot_params.efi_info.efi_loader_signature,
#ifdef CONFIG_X86_32
		     "EL32",
#else
		     "EL64",
#endif
	 4)) {
		efi_enabled = 1;
		efi_reserve_early();
	}
#endif

	ARCH_SETUP

	setup_memory_map();
	parse_setup_data();
	/* update the e820_saved too */
	e820_reserve_setup_data();

	copy_edd();

	if (!boot_params.hdr.root_flags)
		root_mountflags &= ~MS_RDONLY;
	init_mm.start_code = (unsigned long) _text;
	init_mm.end_code = (unsigned long) _etext;
	init_mm.end_data = (unsigned long) _edata;
#ifdef CONFIG_X86_32
	init_mm.brk = init_pg_tables_end + PAGE_OFFSET;
#else
	init_mm.brk = (unsigned long) &_end;
#endif

	code_resource.start = virt_to_phys(_text);
	code_resource.end = virt_to_phys(_etext)-1;
	data_resource.start = virt_to_phys(_etext);
	data_resource.end = virt_to_phys(_edata)-1;
	bss_resource.start = virt_to_phys(&__bss_start);
	bss_resource.end = virt_to_phys(&__bss_stop)-1;

#ifdef CONFIG_CMDLINE_BOOL
#ifdef CONFIG_CMDLINE_OVERRIDE
	strlcpy(boot_command_line, builtin_cmdline, COMMAND_LINE_SIZE);
#else
	if (builtin_cmdline[0]) {
		/* append boot loader cmdline to builtin */
		strlcat(builtin_cmdline, " ", COMMAND_LINE_SIZE);
		strlcat(builtin_cmdline, boot_command_line, COMMAND_LINE_SIZE);
		strlcpy(boot_command_line, builtin_cmdline, COMMAND_LINE_SIZE);
	}
#endif
#endif

	strlcpy(command_line, boot_command_line, COMMAND_LINE_SIZE);
	*cmdline_p = command_line;

	parse_early_param();

#ifdef CONFIG_X86_64
	check_efer();
#endif

#if defined(CONFIG_VMI) && defined(CONFIG_X86_32)
	/*
	 * Must be before kernel pagetables are setup
	 * or fixmap area is touched.
	 */
	vmi_init();
#endif

	/* after early param, so could get panic from serial */
	reserve_early_setup_data();

	if (acpi_mps_check()) {
#ifdef CONFIG_X86_LOCAL_APIC
		disable_apic = 1;
#endif
		setup_clear_cpu_cap(X86_FEATURE_APIC);
	}

#ifdef CONFIG_PCI
	if (pci_early_dump_regs)
		early_dump_pci_devices();
#endif

	finish_e820_parsing();

#ifdef CONFIG_X86_32
	probe_roms();
#endif

	/* after parse_early_param, so could debug it */
	insert_resource(&iomem_resource, &code_resource);
	insert_resource(&iomem_resource, &data_resource);
	insert_resource(&iomem_resource, &bss_resource);

	if (efi_enabled)
		efi_init();

#ifdef CONFIG_X86_32
	if (ppro_with_ram_bug()) {
		e820_update_range(0x70000000ULL, 0x40000ULL, E820_RAM,
				  E820_RESERVED);
		sanitize_e820_map(e820.map, ARRAY_SIZE(e820.map), &e820.nr_map);
		printk(KERN_INFO "fixed physical RAM map:\n");
		e820_print_map("bad_ppro");
	}
#else
	early_gart_iommu_check();
#endif

	/*
	 * partially used pages are not usable - thus
	 * we are rounding upwards:
	 */
	max_pfn = e820_end_of_ram_pfn();

	/* preallocate 4k for mptable mpc */
	early_reserve_e820_mpc_new();
	/* update e820 for memory not covered by WB MTRRs */
	mtrr_bp_init();
	if (mtrr_trim_uncached_memory(max_pfn))
		max_pfn = e820_end_of_ram_pfn();

#ifdef CONFIG_X86_32
	/* max_low_pfn get updated here */
	find_low_pfn_range();
#else
	num_physpages = max_pfn;

<<<<<<< HEAD
	check_efer();
=======
>>>>>>> fd048088
 	if (cpu_has_x2apic)
 		check_x2apic();

	/* How many end-of-memory variables you have, grandma! */
	/* need this before calling reserve_initrd */
	if (max_pfn > (1UL<<(32 - PAGE_SHIFT)))
		max_low_pfn = e820_end_of_low_ram_pfn();
	else
		max_low_pfn = max_pfn;

	high_memory = (void *)__va(max_pfn * PAGE_SIZE - 1) + 1;
#endif

	/* max_pfn_mapped is updated here */
	max_low_pfn_mapped = init_memory_mapping(0, max_low_pfn<<PAGE_SHIFT);
	max_pfn_mapped = max_low_pfn_mapped;

#ifdef CONFIG_X86_64
	if (max_pfn > max_low_pfn) {
		max_pfn_mapped = init_memory_mapping(1UL<<32,
						     max_pfn<<PAGE_SHIFT);
		/* can we preseve max_low_pfn ?*/
		max_low_pfn = max_pfn;
	}
#endif

	/*
	 * NOTE: On x86-32, only from this point on, fixmaps are ready for use.
	 */

#ifdef CONFIG_PROVIDE_OHCI1394_DMA_INIT
	if (init_ohci1394_dma_early)
		init_ohci1394_dma_on_all_controllers();
#endif

	reserve_initrd();

#ifdef CONFIG_X86_64
	vsmp_init();
#endif

	dmi_scan_machine();

	io_delay_init();

	/*
	 * Parse the ACPI tables for possible boot-time SMP configuration.
	 */
	acpi_boot_table_init();

#ifdef CONFIG_ACPI_NUMA
	/*
	 * Parse SRAT to discover nodes.
	 */
	acpi_numa_init();
#endif

	initmem_init(0, max_pfn);

#ifdef CONFIG_ACPI_SLEEP
	/*
	 * Reserve low memory region for sleep support.
	 */
	acpi_reserve_bootmem();
#endif
#ifdef CONFIG_X86_FIND_SMP_CONFIG
	/*
	 * Find and reserve possible boot-time SMP configuration:
	 */
	find_smp_config();
#endif
	reserve_crashkernel();

#ifdef CONFIG_X86_64
	/*
	 * dma32_reserve_bootmem() allocates bootmem which may conflict
	 * with the crashkernel command line, so do that after
	 * reserve_crashkernel()
	 */
	dma32_reserve_bootmem();
#endif

	reserve_ibft_region();

#ifdef CONFIG_KVM_CLOCK
	kvmclock_init();
#endif

	paravirt_pagetable_setup_start(swapper_pg_dir);
	paging_init();
	paravirt_pagetable_setup_done(swapper_pg_dir);
	paravirt_post_allocator_init();

#ifdef CONFIG_X86_64
	map_vsyscall();
#endif

#ifdef CONFIG_X86_GENERICARCH
	generic_apic_probe();
#endif

	early_quirks();

	/*
	 * Read APIC and some other early information from ACPI tables.
	 */
	acpi_boot_init();

#if defined(CONFIG_X86_MPPARSE) || defined(CONFIG_X86_VISWS)
	/*
	 * get boot-time SMP configuration:
	 */
	if (smp_found_config)
		get_smp_config();
#endif

	prefill_possible_map();
#ifdef CONFIG_X86_64
	init_cpu_to_node();
#endif

	init_apic_mappings();
	ioapic_init_mappings();

	kvm_guest_init();

	e820_reserve_resources();
	e820_mark_nosave_regions(max_low_pfn);

#ifdef CONFIG_X86_32
	request_resource(&iomem_resource, &video_ram_resource);
#endif
	reserve_standard_io_resources();

	e820_setup_gap();

#ifdef CONFIG_VT
#if defined(CONFIG_VGA_CONSOLE)
	if (!efi_enabled || (efi_mem_type(0xa0000) != EFI_CONVENTIONAL_MEMORY))
		conswitchp = &vga_con;
#elif defined(CONFIG_DUMMY_CONSOLE)
	conswitchp = &dummy_con;
#endif
#endif
}<|MERGE_RESOLUTION|>--- conflicted
+++ resolved
@@ -758,10 +758,6 @@
 #else
 	num_physpages = max_pfn;
 
-<<<<<<< HEAD
-	check_efer();
-=======
->>>>>>> fd048088
  	if (cpu_has_x2apic)
  		check_x2apic();
 
